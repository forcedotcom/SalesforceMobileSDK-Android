--- conflicted
+++ resolved
@@ -11,12 +11,8 @@
     dependencies {
         classpath("com.android.tools.build:gradle:8.5.0")
         classpath("io.github.gradle-nexus:publish-plugin:1.1.0")
-<<<<<<< HEAD
         classpath("org.jetbrains.kotlin:kotlin-gradle-plugin:1.9.24")
-=======
-        classpath("org.jetbrains.kotlin:kotlin-gradle-plugin:1.9.20")
         classpath("org.jacoco:org.jacoco.core:0.8.12")
->>>>>>> 9ad3a974
     }
 }
 
