--- conflicted
+++ resolved
@@ -185,38 +185,6 @@
 else
     process_args $@
 
-<<<<<<< HEAD
-    build_project_if_requested "Cordova" $CORDOVA_TOP/framework 19
-    build_project_if_requested "SalesforceSDK" $LIBS_TOP/SalesforceSDK 21
-    build_project_if_requested "SmartStore" $LIBS_TOP/SmartStore 21
-    build_project_if_requested "SmartSync" $LIBS_TOP/SmartSync 21
-    build_project_if_requested "TemplateApp" $NATIVE_TOP/TemplateApp 21
-    build_project_if_requested "RestExplorer" $NATIVE_TOP/SampleApps/RestExplorer 21
-    build_project_if_requested "NativeSqlAggregator" $NATIVE_TOP/SampleApps/NativeSqlAggregator 21
-    build_project_if_requested "SmartSyncExplorer" $NATIVE_TOP/SampleApps/SmartSyncExplorer 21
-    build_project_if_requested "FileExplorer" $NATIVE_TOP/SampleApps/FileExplorer 21
-    build_project_if_requested "AccountEditor" $HYBRID_TOP/SampleApps/AccountEditor 21
-    build_project_if_requested "ContactExplorer" $HYBRID_TOP/SampleApps/ContactExplorer 21
-    build_project_if_requested "HybridFileExplorer" $HYBRID_TOP/SampleApps/HybridFileExplorer 21
-    build_project_if_requested "SimpleSync" $HYBRID_TOP/SampleApps/SimpleSync 21
-    build_project_if_requested "UserList" $HYBRID_TOP/SampleApps/UserList 21
-    build_project_if_requested "SmartStoreExplorer" $HYBRID_TOP/SampleApps/SmartStoreExplorer 21
-    build_project_if_requested "VFConnector" $HYBRID_TOP/SampleApps/VFConnector 21
-
-    build_test_project_if_requested "SalesforceSDKTest" $LIBS_TOP/test/SalesforceSDKTest ../../SalesforceSDK
-    build_test_project_if_requested "SmartStoreTest" $LIBS_TOP/test/SmartStoreTest ../../SmartStore
-    build_test_project_if_requested "SmartSyncTest" $LIBS_TOP/test/SmartSyncTest ../../SmartSync
-    build_test_project_if_requested "TemplateAppTest" $NATIVE_TOP/test/TemplateAppTest ../../TemplateApp
-    build_test_project_if_requested "RestExplorerTest" $NATIVE_TOP/SampleApps/test/RestExplorerTest ../../RestExplorer
-    build_test_project_if_requested "ForcePluginsTest" $HYBRID_TOP/test/ForcePluginsTest ../../../libs/SmartSync
-
-    run_test_project_if_requested "SalesforceSDKTest" $LIBS_TOP/test/SalesforceSDKTest
-    run_test_project_if_requested "SmartStoreTest" $LIBS_TOP/test/SmartStoreTest
-    run_test_project_if_requested "SmartSyncTest" $LIBS_TOP/test/SmartSyncTest
-    run_test_project_if_requested "TemplateAppTest" $NATIVE_TOP/test/TemplateAppTest
-    run_test_project_if_requested "RestExplorerTest" $NATIVE_TOP/SampleApps/test/RestExplorerTest
-    run_test_project_if_requested "ForcePluginsTest" $HYBRID_TOP/test/ForcePluginsTest
-=======
     if ( should_do "build{all}" )
     then
         header "Building all"
@@ -254,5 +222,4 @@
         run_test_project_if_requested "RestExplorerTest"    :native:SampleApps:RestExplorer
         run_test_project_if_requested "ForcePluginsTest"    :hybrid:test:ForcePluginsTest
     fi
->>>>>>> 3d4a67c5
 fi