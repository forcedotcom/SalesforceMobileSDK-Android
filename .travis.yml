--- conflicted
+++ resolved
@@ -26,21 +26,11 @@
    - adb shell input keyevent 82
 #Build all projects and run the tests
 script:
-<<<<<<< HEAD
-   - travis_wait 20 ./gradlew :libs:SalesforceAnalytics:connectedAndroidTest
-   - travis_wait 20 ./gradlew :libs:SalesforceSDK:connectedAndroidTest
-   - travis_wait 20 ./gradlew :libs:SmartStore:connectedAndroidTest
-   - travis_wait 20 ./gradlew :libs:SmartSync:connectedAndroidTest
-   - travis_wait 20 ./gradlew :libs:SalesforceHybrid:connectedAndroidTest
-   - ./gradlew :libs:SalesforceReact:assembleDebug
-   - travis_wait 20 ./gradlew :native:SampleApps:RestExplorer:connectedAndroidTest
-   - travis_wait 20 ./gradlew :native:TemplateApp:connectedAndroidTest
-=======
+   - travis_wait 30 ./gradlew :libs:SalesforceAnalytics:connectedAndroidTest
    - travis_wait 30 ./gradlew :libs:SalesforceSDK:connectedAndroidTest
    - travis_wait 30 ./gradlew :libs:SmartStore:connectedAndroidTest
    - travis_wait 30 ./gradlew :libs:SmartSync:connectedAndroidTest
    - travis_wait 30 ./gradlew :libs:SalesforceHybrid:connectedAndroidTest
    - ./gradlew :libs:SalesforceReact:assembleDebug
-   - travis_wait 30 ./gradlew :native:NativeSampleApps:RestExplorer:connectedAndroidTest
-   - travis_wait 30 ./gradlew :native:TemplateApp:connectedAndroidTest
->>>>>>> 608a3b58
+   - travis_wait 30 ./gradlew :native:SampleApps:RestExplorer:connectedAndroidTest
+   - travis_wait 30 ./gradlew :native:TemplateApp:connectedAndroidTest