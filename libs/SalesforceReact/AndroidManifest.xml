<?xml version="1.0" encoding="utf-8"?>

<manifest xmlns:android="http://schemas.android.com/apk/res/android"
    package="com.salesforce.androidsdk.reactnative"
    android:versionCode="53"
<<<<<<< HEAD
    android:versionName="5.0.0.unstable">
=======
    android:versionName="4.3.1">
>>>>>>> 59bfbf74

    <uses-sdk android:minSdkVersion="19"
        android:targetSdkVersion="23" />

    <application />
</manifest><|MERGE_RESOLUTION|>--- conflicted
+++ resolved
@@ -2,12 +2,8 @@
 
 <manifest xmlns:android="http://schemas.android.com/apk/res/android"
     package="com.salesforce.androidsdk.reactnative"
-    android:versionCode="53"
-<<<<<<< HEAD
+    android:versionCode="54"
     android:versionName="5.0.0.unstable">
-=======
-    android:versionName="4.3.1">
->>>>>>> 59bfbf74
 
     <uses-sdk android:minSdkVersion="19"
         android:targetSdkVersion="23" />
