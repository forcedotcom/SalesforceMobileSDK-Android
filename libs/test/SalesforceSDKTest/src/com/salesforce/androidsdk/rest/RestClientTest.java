--- conflicted
+++ resolved
@@ -679,17 +679,10 @@
         assertFalse("Batch had errors", jsonResponse.getBoolean("hasErrors"));
         JSONArray jsonResults = jsonResponse.getJSONArray("results");
         assertEquals("Wrong number of results", 4, jsonResults.length());
-<<<<<<< HEAD
-        assertEquals("Wrong status for first request", 201, jsonResults.getJSONObject(0).getInt("statusCode"));
-        assertEquals("Wrong status for second request", 201, jsonResults.getJSONObject(1).getInt("statusCode"));
-        assertEquals("Wrong status for third request", 200, jsonResults.getJSONObject(2).getInt("statusCode"));
-        assertEquals("Wrong status for fourth request", 200, jsonResults.getJSONObject(3).getInt("statusCode"));
-=======
         assertEquals("Wrong status for first request", HttpURLConnection.HTTP_CREATED, jsonResults.getJSONObject(0).getInt("statusCode"));
         assertEquals("Wrong status for second request", HttpURLConnection.HTTP_CREATED, jsonResults.getJSONObject(1).getInt("statusCode"));
         assertEquals("Wrong status for third request", HttpURLConnection.HTTP_OK, jsonResults.getJSONObject(2).getInt("statusCode"));
         assertEquals("Wrong status for fourth request", HttpURLConnection.HTTP_OK, jsonResults.getJSONObject(3).getInt("statusCode"));
->>>>>>> 84289263
 
         // Queries should have returned ids of newly created account and contact
         String accountId =  jsonResults.getJSONObject(0).getJSONObject("result").getString("id");
@@ -741,15 +734,9 @@
 
         JSONArray jsonResults = jsonResponse.getJSONArray("compositeResponse");
         assertEquals("Wrong number of results", 3, jsonResults.length());
-<<<<<<< HEAD
-        assertEquals("Wrong status for first request", 201, jsonResults.getJSONObject(0).getInt("httpStatusCode"));
-        assertEquals("Wrong status for second request", 201, jsonResults.getJSONObject(1).getInt("httpStatusCode"));
-        assertEquals("Wrong status for third request", 200, jsonResults.getJSONObject(2).getInt("httpStatusCode"));
-=======
         assertEquals("Wrong status for first request", HttpURLConnection.HTTP_CREATED, jsonResults.getJSONObject(0).getInt("httpStatusCode"));
         assertEquals("Wrong status for second request", HttpURLConnection.HTTP_CREATED, jsonResults.getJSONObject(1).getInt("httpStatusCode"));
         assertEquals("Wrong status for third request", HttpURLConnection.HTTP_OK, jsonResults.getJSONObject(2).getInt("httpStatusCode"));
->>>>>>> 84289263
 
         // Query should have returned ids of newly created account and contact
         String accountId =  jsonResults.getJSONObject(0).getJSONObject("body").getString("id");
