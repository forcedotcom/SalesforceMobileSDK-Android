/*
 * Copyright (c) 2025-present, salesforce.com, inc.
 * All rights reserved.
 * Redistribution and use of this software in source and binary forms, with or
 * without modification, are permitted provided that the following conditions
 * are met:
 * - Redistributions of source code must retain the above copyright notice, this
 * list of conditions and the following disclaimer.
 * - Redistributions in binary form must reproduce the above copyright notice,
 * this list of conditions and the following disclaimer in the documentation
 * and/or other materials provided with the distribution.
 * - Neither the name of salesforce.com, inc. nor the names of its contributors
 * may be used to endorse or promote products derived from this software without
 * specific prior written permission of salesforce.com, inc.
 * THIS SOFTWARE IS PROVIDED BY THE COPYRIGHT HOLDERS AND CONTRIBUTORS "AS IS"
 * AND ANY EXPRESS OR IMPLIED WARRANTIES, INCLUDING, BUT NOT LIMITED TO, THE
 * IMPLIED WARRANTIES OF MERCHANTABILITY AND FITNESS FOR A PARTICULAR PURPOSE
 * ARE DISCLAIMED. IN NO EVENT SHALL THE COPYRIGHT OWNER OR CONTRIBUTORS BE
 * LIABLE FOR ANY DIRECT, INDIRECT, INCIDENTAL, SPECIAL, EXEMPLARY, OR
 * CONSEQUENTIAL DAMAGES (INCLUDING, BUT NOT LIMITED TO, PROCUREMENT OF
 * SUBSTITUTE GOODS OR SERVICES; LOSS OF USE, DATA, OR PROFITS; OR BUSINESS
 * INTERRUPTION) HOWEVER CAUSED AND ON ANY THEORY OF LIABILITY, WHETHER IN
 * CONTRACT, STRICT LIABILITY, OR TORT (INCLUDING NEGLIGENCE OR OTHERWISE)
 * ARISING IN ANY WAY OUT OF THE USE OF THIS SOFTWARE, EVEN IF ADVISED OF THE
 * POSSIBILITY OF SUCH DAMAGE.
 */
package com.salesforce.androidsdk.auth

import androidx.arch.core.executor.testing.InstantTaskExecutorRule
import androidx.test.ext.junit.runners.AndroidJUnit4
import androidx.test.platform.app.InstrumentationRegistry
import com.salesforce.androidsdk.R.string.oauth_display_type
import com.salesforce.androidsdk.R.string.sf__login_title
import com.salesforce.androidsdk.app.SalesforceSDKManager
import com.salesforce.androidsdk.auth.OAuth2.getFrontdoorUrl
import com.salesforce.androidsdk.config.BootConfig
import com.salesforce.androidsdk.security.SalesforceKeyGenerator.getSHA256Hash
import com.salesforce.androidsdk.ui.LoginViewModel
import org.junit.After
import org.junit.Assert
import org.junit.Before
import org.junit.Rule
import org.junit.Test
import org.junit.runner.RunWith
import java.net.URI

private const val FAKE_SERVER_URL = "shouldMatchNothing.salesforce.com"
private const val FAKE_JWT = "1234"
private const val FAKE_JWT_FLOW_AUTH =  "5678"

@RunWith(AndroidJUnit4::class)
class LoginViewModelTest {
    @get:Rule
    val instantExecutorRule: InstantTaskExecutorRule = InstantTaskExecutorRule()

<<<<<<< HEAD
=======
    private val FAKE_SERVER_URL = "shouldMatchNothing.salesforce.com"
    private val FAKE_JWT = "1234"
    private val FAKE_JWT_FLOW_AUTH = "5678"
>>>>>>> 33f7c5cc
    private val context = InstrumentationRegistry.getInstrumentation().context
    private val bootConfig = BootConfig.getBootConfig(context)
    private val viewModel = LoginViewModel(bootConfig)

    @Before
    fun setup() {
        // This is required for the LiveData to actually update during the test
        // because it isn't actually being observed since there is no lifecycle.
        viewModel.selectedServer.observeForever { }
        viewModel.loginUrl.observeForever { }

    }

    @After
    fun teardown() {
        SalesforceSDKManager.getInstance().loginServerManager.reset()
    }

    // Google's recommended naming scheme for view model test is "thingUnderTest_TriggerOfTest_ResultOfTest"
    @Test
    fun selectedServer_UpdatesOn_loginServerManagerChange() {
        val loginServerManager = SalesforceSDKManager.getInstance().loginServerManager
        Assert.assertEquals(loginServerManager.selectedLoginServer.url, viewModel.selectedServer.value)
        Assert.assertNotEquals(FAKE_SERVER_URL, viewModel.selectedServer.value)

        loginServerManager.addCustomLoginServer("fake", FAKE_SERVER_URL)
        Assert.assertEquals(FAKE_SERVER_URL, viewModel.selectedServer.value)
    }

    @Test
    fun loginUrl_UpdatesOn_selectedServerChange() {
        Assert.assertNotEquals(FAKE_SERVER_URL, viewModel.selectedServer.value)
        Assert.assertTrue(viewModel.loginUrl.value!!.startsWith(viewModel.selectedServer.value!!))
        Assert.assertFalse(viewModel.loginUrl.value!!.startsWith(FAKE_SERVER_URL))

        viewModel.selectedServer.value = FAKE_SERVER_URL
        Assert.assertTrue(viewModel.loginUrl.value!!.startsWith(FAKE_SERVER_URL))
    }

    @Test
    fun selectedServer_Changes_GenerateCorrectAuthorizationUrl() {
        val originalServer = viewModel.selectedServer.value!!
        val originalCodeChallenge = getSHA256Hash(viewModel.codeVerifier)
        val originalAuthUrl = generateExpectedAuthorizationUrl(originalServer, originalCodeChallenge)
        Assert.assertEquals(originalAuthUrl, viewModel.loginUrl.value)

        viewModel.selectedServer.value = FAKE_SERVER_URL
        val newCodeChallenge = getSHA256Hash(viewModel.codeVerifier)
        Assert.assertNotEquals(originalCodeChallenge, newCodeChallenge)
        val newAuthUrl = generateExpectedAuthorizationUrl(FAKE_SERVER_URL, newCodeChallenge)
        Assert.assertEquals(newAuthUrl, viewModel.loginUrl.value)
    }

    @Test
    fun codeVerifier_UpdatesOn_WebViewRefresh() {
        val originalCodeChallenge = getSHA256Hash(viewModel.codeVerifier)
        Assert.assertTrue(viewModel.loginUrl.value!!.contains(originalCodeChallenge))

        viewModel.reloadWebview()
        val newCodeChallenge = getSHA256Hash(viewModel.codeVerifier)
        Assert.assertNotNull(newCodeChallenge)
        Assert.assertNotEquals(originalCodeChallenge, newCodeChallenge)
        Assert.assertTrue(viewModel.loginUrl.value!!.contains(newCodeChallenge))
    }

    @Test
    fun jwtFlow_Changes_loginUrl() {
        val server = viewModel.selectedServer.value!!
        var codeChallenge = getSHA256Hash(viewModel.codeVerifier)
        val expectedUrl = generateExpectedAuthorizationUrl(server, codeChallenge)
        Assert.assertEquals(expectedUrl, viewModel.loginUrl.value)

        viewModel.jwt = FAKE_JWT
        viewModel.authCodeForJwtFlow = FAKE_JWT_FLOW_AUTH
        viewModel.reloadWebview()
        Assert.assertNotEquals(expectedUrl, viewModel.loginUrl.value)

        codeChallenge = getSHA256Hash(viewModel.codeVerifier)
        val authUrl = generateExpectedAuthorizationUrl(server, codeChallenge)
        val expectedJwtFlowUrl = getFrontdoorUrl(URI(authUrl), FAKE_JWT_FLOW_AUTH, server, mapOf<String, String>()).toString()
        Assert.assertEquals(expectedJwtFlowUrl, viewModel.loginUrl.value)
    }

    @Test
    fun testGetValidSeverUrl() {
        Assert.assertNull(viewModel.getValidServerUrl(""))
        Assert.assertNull(viewModel.getValidServerUrl("not_a_url_at_all"))
        Assert.assertNull(viewModel.getValidServerUrl("https://stillnotaurl"))
        Assert.assertNull(viewModel.getValidServerUrl("a.com."))
        Assert.assertEquals("https://a.com", viewModel.getValidServerUrl("a.com"))
        Assert.assertEquals("https://a.b", viewModel.getValidServerUrl("http://a.b"))
        val unchangedUrl = "https://login.salesforce.com"
        Assert.assertEquals(unchangedUrl, viewModel.getValidServerUrl(unchangedUrl))
        val endingSlash = "$unchangedUrl/"
        Assert.assertEquals(unchangedUrl, viewModel.getValidServerUrl(endingSlash))
    }

    @Test
    fun additionalBottomBarButtons_Updatable() {
        Assert.assertTrue(viewModel.additionalBottomBarButtons.value.isEmpty())

        viewModel.additionalBottomBarButtons.value = viewModel.additionalBottomBarButtons.value.toMutableList().apply {
            add(LoginViewModel.LoginAdditionalButton(sf__login_title) {})
        }

        Assert.assertTrue(viewModel.additionalBottomBarButtons.value.filter { it.title == sf__login_title }.size == 1)
    }

    private fun generateExpectedAuthorizationUrl(server: String, codeChallenge: String): String = OAuth2.getAuthorizationUrl(
        true,
        true,
        URI(server),
        bootConfig.remoteAccessConsumerKey,
        bootConfig.oauthRedirectURI,
        bootConfig.oauthScopes,
        SalesforceSDKManager.getInstance().appContext.getString(oauth_display_type),
        codeChallenge,
        hashMapOf<String, String>()
    ).toString()
}<|MERGE_RESOLUTION|>--- conflicted
+++ resolved
@@ -53,12 +53,6 @@
     @get:Rule
     val instantExecutorRule: InstantTaskExecutorRule = InstantTaskExecutorRule()
 
-<<<<<<< HEAD
-=======
-    private val FAKE_SERVER_URL = "shouldMatchNothing.salesforce.com"
-    private val FAKE_JWT = "1234"
-    private val FAKE_JWT_FLOW_AUTH = "5678"
->>>>>>> 33f7c5cc
     private val context = InstrumentationRegistry.getInstrumentation().context
     private val bootConfig = BootConfig.getBootConfig(context)
     private val viewModel = LoginViewModel(bootConfig)
