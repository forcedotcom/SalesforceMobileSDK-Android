/*
 * Copyright (c) 2014, salesforce.com, inc.
 * All rights reserved.
 * Redistribution and use of this software in source and binary forms, with or
 * without modification, are permitted provided that the following conditions
 * are met:
 * - Redistributions of source code must retain the above copyright notice, this
 * list of conditions and the following disclaimer.
 * - Redistributions in binary form must reproduce the above copyright notice,
 * this list of conditions and the following disclaimer in the documentation
 * and/or other materials provided with the distribution.
 * - Neither the name of salesforce.com, inc. nor the names of its contributors
 * may be used to endorse or promote products derived from this software without
 * specific prior written permission of salesforce.com, inc.
 * THIS SOFTWARE IS PROVIDED BY THE COPYRIGHT HOLDERS AND CONTRIBUTORS "AS IS"
 * AND ANY EXPRESS OR IMPLIED WARRANTIES, INCLUDING, BUT NOT LIMITED TO, THE
 * IMPLIED WARRANTIES OF MERCHANTABILITY AND FITNESS FOR A PARTICULAR PURPOSE
 * ARE DISCLAIMED. IN NO EVENT SHALL THE COPYRIGHT OWNER OR CONTRIBUTORS BE
 * LIABLE FOR ANY DIRECT, INDIRECT, INCIDENTAL, SPECIAL, EXEMPLARY, OR
 * CONSEQUENTIAL DAMAGES (INCLUDING, BUT NOT LIMITED TO, PROCUREMENT OF
 * SUBSTITUTE GOODS OR SERVICES; LOSS OF USE, DATA, OR PROFITS; OR BUSINESS
 * INTERRUPTION) HOWEVER CAUSED AND ON ANY THEORY OF LIABILITY, WHETHER IN
 * CONTRACT, STRICT LIABILITY, OR TORT (INCLUDING NEGLIGENCE OR OTHERWISE)
 * ARISING IN ANY WAY OUT OF THE USE OF THIS SOFTWARE, EVEN IF ADVISED OF THE
 * POSSIBILITY OF SUCH DAMAGE.
 */
package com.salesforce.androidsdk.smartsync.manager;

import java.util.ArrayList;
import java.util.Collection;
import java.util.HashMap;
import java.util.List;
import java.util.Map;
import java.util.Set;

import com.salesforce.androidsdk.smartsync.manager.CacheManager.CachePolicy;
import com.salesforce.androidsdk.smartsync.model.SalesforceObject;
import com.salesforce.androidsdk.smartsync.model.SalesforceObjectType;
import com.salesforce.androidsdk.smartsync.model.SalesforceObjectTypeLayout;
import com.salesforce.androidsdk.smartsync.util.Constants;

/**
 * Test class for MetadataManager.
 *
 * @author bhariharan
 */
public class MetadataManagerTest extends ManagerTestCase {

	private static final long REFRESH_INTERVAL = 24 * 60 * 60 * 1000;
    private static final int MAX_QUERY_LIMIT = 200;
    private static final int WAITING_INDEX_TIME = 2000;

    /**
     * Test for global 'loadMRUObjects' (from the server).
     */
    public void testLoadGlobalMRUObjectsFromServer() throws Exception {

        //retrieve the MRU records before test
        final List<SalesforceObject> mruObjects_before = metadataManager.loadMRUObjects(null,
                MAX_QUERY_LIMIT, CachePolicy.RELOAD_AND_RETURN_CACHE_DATA, REFRESH_INTERVAL, null);

        int numberOfRecords = 1;
        Map<String, String> idToSubjects = createRecordsOnServer(numberOfRecords, Constants.CASE);
        Set<String> ids = idToSubjects.keySet();

        try {

		/*
		 * MRU could take a few milliseconds to index on the server. This ensures
		 * that we don't query too soon and cause the test to flap.
		 */
			Thread.sleep(WAITING_INDEX_TIME);
			final List<SalesforceObject> mruObjects = metadataManager.loadMRUObjects(null,
                    MAX_QUERY_LIMIT, CachePolicy.RELOAD_AND_RETURN_CACHE_DATA, REFRESH_INTERVAL, null);
			assertNotNull("MRU list should not be null", mruObjects);
			assertEquals("MRU list size should not be changed", mruObjects_before.size()+numberOfRecords, mruObjects.size());
		} finally {
			deleteRecordsOnServer(ids, Constants.CASE);
		}
	}

    /**
     * Test for account 'loadMRUObjects' (from the server).
     */
    public void testLoadAccountMRUObjectsFromServer() throws Exception {
        //retrieve the MRU records before test
        final List<SalesforceObject> mruObjects_before = metadataManager.loadMRUObjects(Constants.ACCOUNT,
                MAX_QUERY_LIMIT, CachePolicy.RELOAD_AND_RETURN_CACHE_DATA, REFRESH_INTERVAL, null);

        int numberOfRecords = 1;
        Map<String, String> idToNames = createRecordsOnServer(numberOfRecords, Constants.ACCOUNT);
        Collection<String> names = idToNames.values();
        Set<String> ids = idToNames.keySet();

        try {
		/*
		 * MRU could take a few milliseconds to index on the server. This ensures
		 * that we don't query too soon and cause the test to flap.
		 */
<<<<<<< HEAD
            Thread.sleep(WAITING_INDEX_TIME);
=======
            Thread.sleep(5000);
>>>>>>> a95b10b3
            final List<SalesforceObject> mruObjects = metadataManager.loadMRUObjects(Constants.ACCOUNT,
                    MAX_QUERY_LIMIT, CachePolicy.RELOAD_AND_RETURN_CACHE_DATA, REFRESH_INTERVAL, null);
            assertNotNull("MRU list should not be null", mruObjects);
            assertEquals("MRU list size should not be changed", mruObjects_before.size()+numberOfRecords, mruObjects.size());
            assertEquals("Recently viewed object name is incorrect", names.toArray()[0],
                    mruObjects.get(0).getName());
        } finally {
            deleteRecordsOnServer(ids, Constants.ACCOUNT);
        }
    }

    /**
     * Test for opportunity 'loadMRUObjects' (from the server).
     */
    public void testLoadOpportunityMRUObjectsFromServer() throws Exception {
        //retrieve the MRU records before test
        final List<SalesforceObject> mruObjects_before = metadataManager.loadMRUObjects(Constants.OPPORTUNITY,
                MAX_QUERY_LIMIT, CachePolicy.RELOAD_AND_RETURN_CACHE_DATA, REFRESH_INTERVAL, null);

        int numberOfRecords = 1;
        Map<String, String> idToNames = createRecordsOnServer(numberOfRecords, Constants.OPPORTUNITY);
        Collection<String> names = idToNames.values();
        Set<String> ids = idToNames.keySet();

        try {
		/*
		 * MRU could take a few milliseconds to index on the server. This ensures
		 * that we don't query too soon and cause the test to flap.
		 */
            Thread.sleep(WAITING_INDEX_TIME);
            final List<SalesforceObject> mruObjects = metadataManager.loadMRUObjects(Constants.OPPORTUNITY,
                    MAX_QUERY_LIMIT, CachePolicy.RELOAD_AND_RETURN_CACHE_DATA, REFRESH_INTERVAL, null);
            assertNotNull("MRU list should not be null", mruObjects);
            assertEquals("MRU list size should not be changed", mruObjects_before.size()+numberOfRecords, mruObjects.size());
            assertEquals("Recently viewed object name is incorrect", names.toArray()[0],
                    mruObjects.get(0).getName());
        } finally {
            deleteRecordsOnServer(ids, Constants.OPPORTUNITY);
        }
    }

    /**
     * Test for 'loadAllObjectTypes' (from the server).
     */
    public void testLoadAllObjectTypesFromServer() {
    	final List<SalesforceObjectType> objectTypes = metadataManager.loadAllObjectTypes(CachePolicy.RELOAD_AND_RETURN_CACHE_DATA,
    			REFRESH_INTERVAL);
    	assertTrue("objectTypes list should contain objects", objectTypes != null && objectTypes.size() > 0);
    }

    /**
     * Test for account 'loadObjectType' (from the server).
     */
    public void testLoadAccountObjectTypeFromServer() {
    	final SalesforceObjectType account = metadataManager.loadObjectType(Constants.ACCOUNT,
    			CachePolicy.RELOAD_AND_RETURN_CACHE_DATA, REFRESH_INTERVAL);
    	assertNotNull("account object should not be null.", account);
    	assertEquals(String.format("account object type name should be %s", Constants.ACCOUNT), account.getName(), Constants.ACCOUNT);
    }

    /**
     * Test for case 'loadObjectType' (from the server).
     */
    public void testLoadCaseObjectTypeFromServer() {
    	final SalesforceObjectType actualCase = metadataManager.loadObjectType(Constants.CASE,
    			CachePolicy.RELOAD_AND_RETURN_CACHE_DATA, REFRESH_INTERVAL);
    	assertNotNull("case object should not be null.", actualCase);
    	assertEquals(String.format("case object type name should be %s", Constants.CASE), actualCase.getName(), Constants.CASE);
    }

    /**
     * Test for account, case, opportunity 'loadObjectTypesLayout' (from the server).
     */
    public void testLoadObjectTypeLayoutsFromServer() {
    	final List<String> objectTypeNames = new ArrayList<String>();
    	objectTypeNames.add(Constants.ACCOUNT);
    	objectTypeNames.add(Constants.CASE);
    	objectTypeNames.add(Constants.OPPORTUNITY);
    	final List<SalesforceObjectType> objectTypes = metadataManager.loadObjectTypes(objectTypeNames,
    			CachePolicy.RELOAD_AND_RETURN_CACHE_DATA, REFRESH_INTERVAL);
    	final List<SalesforceObjectTypeLayout> objectLayouts = metadataManager.loadObjectTypesLayout(objectTypes,
    			CachePolicy.RELOAD_AND_RETURN_CACHE_DATA, REFRESH_INTERVAL);
    	assertNotNull("Layout list should not be null", objectLayouts);
    	assertEquals("Layout list size should be 3", 3, objectLayouts.size());
    }

    /**
     * Test for global 'loadMRUObjects' (from the cache).
     */
    public void testLoadGlobalMRUObjectsFromCache() throws Exception {
        //retrieve the MRU records before test
        final List<SalesforceObject> mruObjects_before = metadataManager.loadMRUObjects(null,
                MAX_QUERY_LIMIT, CachePolicy.RELOAD_AND_RETURN_CACHE_DATA, REFRESH_INTERVAL, null);

        Map<String, String> idToSubjects = createRecordsOnServer(1, Constants.CASE);
        Set<String> ids = idToSubjects.keySet();
        try {

		/*
		 * MRU could take a few milliseconds to index on the server. This ensures
		 * that we don't query too soon and cause the test to flap.
		 */
            Thread.sleep(WAITING_INDEX_TIME);
            final List<SalesforceObject> mruObjects = metadataManager.loadMRUObjects(null,
                    MAX_QUERY_LIMIT, CachePolicy.RETURN_CACHE_DATA_DONT_RELOAD, REFRESH_INTERVAL, null);
            assertNotNull("MRU list should not be null", mruObjects);
            assertEquals("MRU list size should not be changed", mruObjects_before.size(), mruObjects.size());
        } finally {
            deleteRecordsOnServer(ids, Constants.CASE);
        }
    }

    /**
     * Test for account 'loadMRUObjects' (from the cache).
     */
    public void testLoadAccountMRUObjectsFromCache() throws Exception {
        //retrieve the MRU records before test
        final List<SalesforceObject> mruObjects_before = metadataManager.loadMRUObjects(Constants.ACCOUNT,
                MAX_QUERY_LIMIT, CachePolicy.RELOAD_AND_RETURN_CACHE_DATA, REFRESH_INTERVAL, null);
        int recordNumberCreated = 1;
        Map<String, String> idToNames = createRecordsOnServer(recordNumberCreated, Constants.ACCOUNT);
        assertTrue("Not created the tested record successfully", idToNames.size() == recordNumberCreated);
        Set<String> ids = idToNames.keySet();

        try {
		/*
		 * MRU could take a few milliseconds to index on the server. This ensures
		 * that we don't query too soon and cause the test to flap.
		 */
<<<<<<< HEAD
            Thread.sleep(WAITING_INDEX_TIME);
=======
            Thread.sleep(5000);
>>>>>>> a95b10b3
            final List<SalesforceObject> mruObjects = metadataManager.loadMRUObjects(Constants.ACCOUNT,
                    MAX_QUERY_LIMIT, CachePolicy.RETURN_CACHE_DATA_DONT_RELOAD, REFRESH_INTERVAL, null);
            assertNotNull("MRU list should not be null", mruObjects);
            assertEquals("MRU list size should not be changed", mruObjects_before.size(), mruObjects.size());
            assertEquals("Recently viewed object name is incorrect", mruObjects_before.get(0).getName(),
                    mruObjects.get(0).getName());
        } finally {
            deleteRecordsOnServer(ids, Constants.ACCOUNT);
        }
    }

    /**
     * Test for opportunity 'loadMRUObjects' (from the cache).
     */
    public void testLoadOpportunityMRUObjectsFromCache() throws Exception {
        //retrieve the MRU records before test
        final List<SalesforceObject> mruObjects_before = metadataManager.loadMRUObjects(Constants.OPPORTUNITY,
                MAX_QUERY_LIMIT, CachePolicy.RELOAD_AND_RETURN_CACHE_DATA, REFRESH_INTERVAL, null);

        int numberOfRecords = 1;
        Map<String, String> idToNames = createRecordsOnServer(1, Constants.OPPORTUNITY);
        Set<String> ids = idToNames.keySet();

        try {
		/*
		 * MRU could take a few milliseconds to index on the server. This ensures
		 * that we don't query too soon and cause the test to flap.
		 */
            Thread.sleep(WAITING_INDEX_TIME);
            final List<SalesforceObject> mruObjects = metadataManager.loadMRUObjects(Constants.OPPORTUNITY,
                    MAX_QUERY_LIMIT, CachePolicy.RETURN_CACHE_DATA_DONT_RELOAD, REFRESH_INTERVAL, null);
            assertNotNull("MRU list should not be null", mruObjects);
            assertEquals("MRU list size should not be changed", mruObjects_before.size(), mruObjects.size());
            assertEquals("Recently viewed object name is incorrect", mruObjects_before.get(0).getName(),
                    mruObjects.get(0).getName());
        } finally {
            deleteRecordsOnServer(ids, Constants.OPPORTUNITY);
        }
    }

    /**
     * Test for 'loadAllObjectTypes' (from the cache).
     */
    public void testLoadAllObjectTypesFromCache() {

    	final List<SalesforceObjectType> serverObjectTypes = metadataManager.loadAllObjectTypes(CachePolicy.RELOAD_AND_RETURN_CACHE_DATA,
    			REFRESH_INTERVAL);
    	final List<SalesforceObjectType> cachedObjectTypes = metadataManager.loadAllObjectTypes(CachePolicy.RETURN_CACHE_DATA_DONT_RELOAD,
    			REFRESH_INTERVAL);
    	assertNotNull("serverObjectTypes list should not be null.", serverObjectTypes);
    	assertNotNull("cachedObjectTypes list should not be null.", cachedObjectTypes);
    	assertTrue("serverObjectTypes should contain server objects", serverObjectTypes.size() > 0);
    	assertTrue("cachedObjectTypes should contain cached objects", cachedObjectTypes.size() > 0);
    	assertEquals("Number of cachedObjectTypes should be the same as serverObjectTypes.", cachedObjectTypes.size(), serverObjectTypes.size());
    }

    /**
     * Test for account 'loadObjectType' (from the cache).
     */
    public void testLoadAccountObjectTypeFromCache() {
    	final SalesforceObjectType serverAccount = metadataManager.loadObjectType(Constants.ACCOUNT,
    			CachePolicy.RELOAD_AND_RETURN_CACHE_DATA, REFRESH_INTERVAL);
    	final SalesforceObjectType cachedAccount = metadataManager.loadObjectType(Constants.ACCOUNT,
    			CachePolicy.RETURN_CACHE_DATA_DONT_RELOAD, REFRESH_INTERVAL);
    	assertNotNull("serverAccount should not be null.", serverAccount);
    	assertNotNull("cachedAccount should not be null.", cachedAccount);
    	assertEquals("serverAccount and cachedAccount should be equal.", serverAccount, cachedAccount);
    }

    /**
     * Test for case 'loadObjectType' (from the cache).
     */
    public void testLoadCaseObjectTypeFromCache() {
    	final SalesforceObjectType serverCase = metadataManager.loadObjectType(Constants.CASE,
    			CachePolicy.RELOAD_AND_RETURN_CACHE_DATA, REFRESH_INTERVAL);
    	final SalesforceObjectType cachedCase = metadataManager.loadObjectType(Constants.CASE,
    			CachePolicy.RETURN_CACHE_DATA_DONT_RELOAD, REFRESH_INTERVAL);
    	assertNotNull("serverCase should not be null.", serverCase);
    	assertNotNull("cachedCase should not be null.", cachedCase);
    	assertEquals("serverCase and cachedCase should be equal.", serverCase, cachedCase);
    }

    /**
     * Test for account, case, opportunity 'loadObjectTypesLayout' (from the cache).
     */
    public void testLoadObjectTypeLayoutsFromCache() {
    	final List<String> objectTypeNames = new ArrayList<String>();
    	objectTypeNames.add(Constants.ACCOUNT);
    	objectTypeNames.add(Constants.CASE);
    	objectTypeNames.add(Constants.OPPORTUNITY);
    	final List<SalesforceObjectType> objectTypes = metadataManager.loadObjectTypes(objectTypeNames,
    			CachePolicy.RELOAD_AND_RETURN_CACHE_DATA, REFRESH_INTERVAL);
    	metadataManager.loadObjectTypesLayout(objectTypes,
    			CachePolicy.RELOAD_AND_RETURN_CACHE_DATA, REFRESH_INTERVAL);
    	final List<SalesforceObjectTypeLayout> objectLayouts = metadataManager.loadObjectTypesLayout(objectTypes,
    			CachePolicy.RETURN_CACHE_DATA_DONT_RELOAD, REFRESH_INTERVAL);
    	assertNotNull("Layout list should not be null", objectLayouts);
    	assertEquals("Layout list size should be 3", 3, objectLayouts.size());
    }
}<|MERGE_RESOLUTION|>--- conflicted
+++ resolved
@@ -61,6 +61,7 @@
 
         int numberOfRecords = 1;
         Map<String, String> idToSubjects = createRecordsOnServer(numberOfRecords, Constants.CASE);
+        assertTrue("Not created the tested record successfully", idToSubjects.size() == numberOfRecords);
         Set<String> ids = idToSubjects.keySet();
 
         try {
@@ -89,6 +90,7 @@
 
         int numberOfRecords = 1;
         Map<String, String> idToNames = createRecordsOnServer(numberOfRecords, Constants.ACCOUNT);
+        assertTrue("Not created the tested record successfully", idToNames.size() == numberOfRecords);
         Collection<String> names = idToNames.values();
         Set<String> ids = idToNames.keySet();
 
@@ -97,11 +99,7 @@
 		 * MRU could take a few milliseconds to index on the server. This ensures
 		 * that we don't query too soon and cause the test to flap.
 		 */
-<<<<<<< HEAD
-            Thread.sleep(WAITING_INDEX_TIME);
-=======
-            Thread.sleep(5000);
->>>>>>> a95b10b3
+            Thread.sleep(WAITING_INDEX_TIME);
             final List<SalesforceObject> mruObjects = metadataManager.loadMRUObjects(Constants.ACCOUNT,
                     MAX_QUERY_LIMIT, CachePolicy.RELOAD_AND_RETURN_CACHE_DATA, REFRESH_INTERVAL, null);
             assertNotNull("MRU list should not be null", mruObjects);
@@ -123,6 +121,7 @@
 
         int numberOfRecords = 1;
         Map<String, String> idToNames = createRecordsOnServer(numberOfRecords, Constants.OPPORTUNITY);
+        assertTrue("Not created the tested record successfully", idToNames.size() == numberOfRecords);
         Collection<String> names = idToNames.values();
         Set<String> ids = idToNames.keySet();
 
@@ -185,7 +184,7 @@
     	final List<SalesforceObjectTypeLayout> objectLayouts = metadataManager.loadObjectTypesLayout(objectTypes,
     			CachePolicy.RELOAD_AND_RETURN_CACHE_DATA, REFRESH_INTERVAL);
     	assertNotNull("Layout list should not be null", objectLayouts);
-    	assertEquals("Layout list size should be 3", 3, objectLayouts.size());
+    	assertEquals("Wrong Layout list size loaded from server", objectTypeNames.size(), objectLayouts.size());
     }
 
     /**
@@ -196,7 +195,9 @@
         final List<SalesforceObject> mruObjects_before = metadataManager.loadMRUObjects(null,
                 MAX_QUERY_LIMIT, CachePolicy.RELOAD_AND_RETURN_CACHE_DATA, REFRESH_INTERVAL, null);
 
-        Map<String, String> idToSubjects = createRecordsOnServer(1, Constants.CASE);
+        int numberOfRecords = 1;
+        Map<String, String> idToSubjects = createRecordsOnServer(numberOfRecords, Constants.CASE);
+        assertTrue("Not created the tested record successfully", idToSubjects.size() == numberOfRecords);
         Set<String> ids = idToSubjects.keySet();
         try {
 
@@ -221,9 +222,9 @@
         //retrieve the MRU records before test
         final List<SalesforceObject> mruObjects_before = metadataManager.loadMRUObjects(Constants.ACCOUNT,
                 MAX_QUERY_LIMIT, CachePolicy.RELOAD_AND_RETURN_CACHE_DATA, REFRESH_INTERVAL, null);
-        int recordNumberCreated = 1;
-        Map<String, String> idToNames = createRecordsOnServer(recordNumberCreated, Constants.ACCOUNT);
-        assertTrue("Not created the tested record successfully", idToNames.size() == recordNumberCreated);
+        int numberOfRecords = 1;
+        Map<String, String> idToNames = createRecordsOnServer(numberOfRecords, Constants.ACCOUNT);
+        assertTrue("Not created the tested record successfully", idToNames.size() == numberOfRecords);
         Set<String> ids = idToNames.keySet();
 
         try {
@@ -231,11 +232,7 @@
 		 * MRU could take a few milliseconds to index on the server. This ensures
 		 * that we don't query too soon and cause the test to flap.
 		 */
-<<<<<<< HEAD
-            Thread.sleep(WAITING_INDEX_TIME);
-=======
-            Thread.sleep(5000);
->>>>>>> a95b10b3
+            Thread.sleep(WAITING_INDEX_TIME);
             final List<SalesforceObject> mruObjects = metadataManager.loadMRUObjects(Constants.ACCOUNT,
                     MAX_QUERY_LIMIT, CachePolicy.RETURN_CACHE_DATA_DONT_RELOAD, REFRESH_INTERVAL, null);
             assertNotNull("MRU list should not be null", mruObjects);
@@ -256,7 +253,8 @@
                 MAX_QUERY_LIMIT, CachePolicy.RELOAD_AND_RETURN_CACHE_DATA, REFRESH_INTERVAL, null);
 
         int numberOfRecords = 1;
-        Map<String, String> idToNames = createRecordsOnServer(1, Constants.OPPORTUNITY);
+        Map<String, String> idToNames = createRecordsOnServer(numberOfRecords, Constants.OPPORTUNITY);
+        assertTrue("Not created the tested record successfully", idToNames.size() == numberOfRecords);
         Set<String> ids = idToNames.keySet();
 
         try {
@@ -333,6 +331,6 @@
     	final List<SalesforceObjectTypeLayout> objectLayouts = metadataManager.loadObjectTypesLayout(objectTypes,
     			CachePolicy.RETURN_CACHE_DATA_DONT_RELOAD, REFRESH_INTERVAL);
     	assertNotNull("Layout list should not be null", objectLayouts);
-    	assertEquals("Layout list size should be 3", 3, objectLayouts.size());
+    	assertEquals("Wrong Layout list size loaded from cache", objectTypeNames.size(), objectLayouts.size());
     }
 }