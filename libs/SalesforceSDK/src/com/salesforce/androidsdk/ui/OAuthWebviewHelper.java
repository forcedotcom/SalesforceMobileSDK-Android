--- conflicted
+++ resolved
@@ -1,5 +1,5 @@
 /*
- * Copyright (c) 2011-2012, salesforce.com, inc.
+ * Copyright (c) 2011-2014, salesforce.com, inc.
  * All rights reserved.
  * Redistribution and use of this software in source and binary forms, with or
  * without modification, are permitted provided that the following conditions
@@ -44,11 +44,7 @@
 import android.security.KeyChainException;
 import android.text.TextUtils;
 import android.util.Log;
-<<<<<<< HEAD
 import android.webkit.ClientCertRequest;
-import android.webkit.CookieManager;
-=======
->>>>>>> 3d4a67c5
 import android.webkit.SslErrorHandler;
 import android.webkit.WebChromeClient;
 import android.webkit.WebView;
