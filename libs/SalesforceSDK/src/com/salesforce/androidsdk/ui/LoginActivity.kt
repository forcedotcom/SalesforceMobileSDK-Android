--- conflicted
+++ resolved
@@ -70,10 +70,7 @@
 import android.widget.Toast.LENGTH_SHORT
 import android.widget.Toast.makeText
 import androidx.activity.addCallback
-<<<<<<< HEAD
-=======
 import androidx.activity.compose.setContent
->>>>>>> 1be9dc5b
 import androidx.activity.enableEdgeToEdge
 import androidx.activity.result.ActivityResult
 import androidx.activity.result.ActivityResultLauncher
@@ -98,23 +95,14 @@
 import androidx.browser.customtabs.CustomTabsIntent
 import androidx.compose.ui.graphics.Color
 import androidx.compose.ui.graphics.toArgb
-<<<<<<< HEAD
-import androidx.compose.ui.platform.ComposeView
-import androidx.core.content.ContextCompat.getMainExecutor
-=======
 import androidx.core.content.ContextCompat.getMainExecutor
 import androidx.core.net.toUri
->>>>>>> 1be9dc5b
 import androidx.fragment.app.FragmentActivity
 import com.salesforce.androidsdk.R.color.sf__primary_color
 import com.salesforce.androidsdk.R.drawable.sf__action_back
 import com.salesforce.androidsdk.R.string.sf__biometric_opt_in_title
 import com.salesforce.androidsdk.R.string.sf__generic_authentication_error_title
 import com.salesforce.androidsdk.R.string.sf__jwt_authentication_error
-<<<<<<< HEAD
-import com.salesforce.androidsdk.R.string.sf__login_with_biometric
-=======
->>>>>>> 1be9dc5b
 import com.salesforce.androidsdk.R.string.sf__screen_lock_error
 import com.salesforce.androidsdk.R.string.sf__setup_biometric_unlock
 import com.salesforce.androidsdk.R.string.sf__ssl_error
@@ -161,10 +149,6 @@
 import java.net.URLDecoder
 import java.security.PrivateKey
 import java.security.cert.X509Certificate
-<<<<<<< HEAD
-import androidx.core.net.toUri
-=======
->>>>>>> 1be9dc5b
 
 /**
  * Login activity authenticates a user. Authorization happens inside a web view.
@@ -244,16 +228,12 @@
         }
 
         // Set content
-<<<<<<< HEAD
-        setContentView(
-            ComposeView(this).apply {
-                setContent {
-                    LoginWebviewTheme {
-                        LoginView()
-                    }
-                }
-            }
-        )
+        setContent {
+            /* TODO: Update with support for light, dark and system themes: W-17687751 */
+            LoginWebviewTheme {
+                LoginView()
+            }
+        }
 
         // Present Biometric Prompt if necessary.
         val biometricAuthenticationManager =
@@ -265,25 +245,6 @@
             presentBiometric()
         }
 
-=======
-        setContent {
-            /* TODO: Update with support for light, dark and system themes: W-17687751 */
-            LoginWebviewTheme {
-                LoginView()
-            }
-        }
-
-        // Present Biometric Prompt if necessary.
-        val biometricAuthenticationManager =
-            SalesforceSDKManager.getInstance().biometricAuthenticationManager as? BiometricAuthenticationManager
-        if (biometricAuthenticationManager?.locked == true
-            && biometricAuthenticationManager.hasBiometricOptedIn()
-            && intent.extras?.getBoolean(BiometricAuthenticationManager.SHOW_BIOMETRIC) != false
-        ) {
-            presentBiometric()
-        }
-
->>>>>>> 1be9dc5b
         // Prompt user with the default login page or log in via other configurations such as using
         // a Salesforce Identity API UI Bridge front door URL.
         when {
@@ -345,7 +306,6 @@
 
         // Let observers know onCreate is complete.
         EventsObservable.get().notifyEvent(LoginActivityCreateComplete, this)
-<<<<<<< HEAD
     }
 
     override fun onResume() {
@@ -353,15 +313,6 @@
         wasBackgrounded = false
     }
 
-=======
-    }
-
-    override fun onResume() {
-        super.onResume()
-        wasBackgrounded = false
-    }
-
->>>>>>> 1be9dc5b
     override fun onKeyDown(keyCode: Int, event: KeyEvent) =
         // This allows sub classes to override the behavior by returning false
         when {
@@ -807,11 +758,7 @@
      *
      * @param v IDP login button
      */
-<<<<<<< HEAD
-    open fun onIDPLoginClick(v: View?) {
-=======
     open fun onIDPLoginClick() {
->>>>>>> 1be9dc5b
         SalesforceSDKManager.getInstance().spManager?.kickOffSPInitiatedLoginFlow(
             this,
             SPStatusCallback()
