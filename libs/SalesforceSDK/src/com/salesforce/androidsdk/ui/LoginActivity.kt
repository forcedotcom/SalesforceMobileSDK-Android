/*
 * Copyright (c) 2024-present, salesforce.com, inc.
 * All rights reserved.
 * Redistribution and use of this software in source and binary forms, with or
 * without modification, are permitted provided that the following conditions
 * are met:
 * - Redistributions of source code must retain the above copyright notice, this
 * list of conditions and the following disclaimer.
 * - Redistributions in binary form must reproduce the above copyright notice,
 * this list of conditions and the following disclaimer in the documentation
 * and/or other materials provided with the distribution.
 * - Neither the name of salesforce.com, inc. nor the names of its contributors
 * may be used to endorse or promote products derived from this software without
 * specific prior written permission of salesforce.com, inc.
 * THIS SOFTWARE IS PROVIDED BY THE COPYRIGHT HOLDERS AND CONTRIBUTORS "AS IS"
 * AND ANY EXPRESS OR IMPLIED WARRANTIES, INCLUDING, BUT NOT LIMITED TO, THE
 * IMPLIED WARRANTIES OF MERCHANTABILITY AND FITNESS FOR A PARTICULAR PURPOSE
 * ARE DISCLAIMED. IN NO EVENT SHALL THE COPYRIGHT OWNER OR CONTRIBUTORS BE
 * LIABLE FOR ANY DIRECT, INDIRECT, INCIDENTAL, SPECIAL, EXEMPLARY, OR
 * CONSEQUENTIAL DAMAGES (INCLUDING, BUT NOT LIMITED TO, PROCUREMENT OF
 * SUBSTITUTE GOODS OR SERVICES; LOSS OF USE, DATA, OR PROFITS; OR BUSINESS
 * INTERRUPTION) HOWEVER CAUSED AND ON ANY THEORY OF LIABILITY, WHETHER IN
 * CONTRACT, STRICT LIABILITY, OR TORT (INCLUDING NEGLIGENCE OR OTHERWISE)
 * ARISING IN ANY WAY OUT OF THE USE OF THIS SOFTWARE, EVEN IF ADVISED OF THE
 * POSSIBILITY OF SUCH DAMAGE.
 */
package com.salesforce.androidsdk.ui

import android.R.anim.slide_in_left
import android.R.anim.slide_out_right
import android.accounts.AccountAuthenticatorResponse
import android.accounts.AccountManager.ERROR_CODE_CANCELED
import android.accounts.AccountManager.KEY_ACCOUNT_AUTHENTICATOR_RESPONSE
import android.annotation.SuppressLint
import android.app.Activity
import android.app.admin.DevicePolicyManager.ACTION_SET_NEW_PASSWORD
import android.content.Intent
import android.content.Intent.FLAG_ACTIVITY_NEW_TASK
import android.content.pm.PackageManager.FEATURE_FACE
import android.content.pm.PackageManager.FEATURE_IRIS
import android.graphics.BitmapFactory.decodeResource
import android.net.Uri
import android.net.http.SslError
import android.net.http.SslError.SSL_EXPIRED
import android.net.http.SslError.SSL_IDMISMATCH
import android.net.http.SslError.SSL_NOTYETVALID
import android.net.http.SslError.SSL_UNTRUSTED
import android.os.Build.VERSION.SDK_INT
import android.os.Build.VERSION_CODES.Q
import android.os.Build.VERSION_CODES.R
import android.os.Build.VERSION_CODES.TIRAMISU
import android.os.Bundle
import android.provider.Settings.ACTION_BIOMETRIC_ENROLL
import android.provider.Settings.EXTRA_BIOMETRIC_AUTHENTICATORS_ALLOWED
import android.security.KeyChain.choosePrivateKeyAlias
import android.security.KeyChain.getCertificateChain
import android.security.KeyChain.getPrivateKey
import android.view.Display.FLAG_SECURE
import android.view.KeyEvent
import android.view.KeyEvent.KEYCODE_BACK
import android.view.View
import android.view.ViewGroup
import android.webkit.ClientCertRequest
import android.webkit.SslErrorHandler
import android.webkit.WebChromeClient
import android.webkit.WebResourceRequest
import android.webkit.WebView
import android.webkit.WebViewClient
import android.widget.Button
import android.widget.Toast.LENGTH_LONG
import android.widget.Toast.LENGTH_SHORT
import android.widget.Toast.makeText
import androidx.activity.addCallback
import androidx.activity.enableEdgeToEdge
import androidx.activity.result.ActivityResult
import androidx.activity.result.ActivityResultLauncher
import androidx.activity.result.contract.ActivityResultContracts
import androidx.activity.viewModels
import androidx.biometric.BiometricManager
import androidx.biometric.BiometricManager.Authenticators.BIOMETRIC_STRONG
import androidx.biometric.BiometricManager.Authenticators.BIOMETRIC_WEAK
import androidx.biometric.BiometricManager.Authenticators.DEVICE_CREDENTIAL
import androidx.biometric.BiometricManager.BIOMETRIC_ERROR_HW_UNAVAILABLE
import androidx.biometric.BiometricManager.BIOMETRIC_ERROR_NONE_ENROLLED
import androidx.biometric.BiometricManager.BIOMETRIC_ERROR_NO_HARDWARE
import androidx.biometric.BiometricManager.BIOMETRIC_ERROR_SECURITY_UPDATE_REQUIRED
import androidx.biometric.BiometricManager.BIOMETRIC_ERROR_UNSUPPORTED
import androidx.biometric.BiometricManager.BIOMETRIC_STATUS_UNKNOWN
import androidx.biometric.BiometricManager.BIOMETRIC_SUCCESS
import androidx.biometric.BiometricPrompt
import androidx.biometric.BiometricPrompt.AuthenticationCallback
import androidx.biometric.BiometricPrompt.AuthenticationResult
import androidx.biometric.BiometricPrompt.PromptInfo
import androidx.browser.customtabs.CustomTabsIntent
import androidx.compose.ui.graphics.Color
import androidx.compose.ui.graphics.toArgb
import androidx.compose.ui.platform.ComposeView
import androidx.core.content.ContextCompat.getMainExecutor
import androidx.fragment.app.FragmentActivity
import com.salesforce.androidsdk.R.color.sf__primary_color
import com.salesforce.androidsdk.R.drawable.sf__action_back
import com.salesforce.androidsdk.R.string.sf__biometric_opt_in_title
import com.salesforce.androidsdk.R.string.sf__login_with_biometric
import com.salesforce.androidsdk.R.string.sf__screen_lock_error
import com.salesforce.androidsdk.R.string.sf__setup_biometric_unlock
import com.salesforce.androidsdk.R.string.sf__ssl_error
import com.salesforce.androidsdk.R.string.sf__ssl_expired
import com.salesforce.androidsdk.R.string.sf__ssl_id_mismatch
import com.salesforce.androidsdk.R.string.sf__ssl_not_yet_valid
import com.salesforce.androidsdk.R.string.sf__ssl_unknown_error
import com.salesforce.androidsdk.R.string.sf__ssl_untrusted
import com.salesforce.androidsdk.accounts.UserAccount
import com.salesforce.androidsdk.accounts.UserAccountManager.USER_SWITCH_TYPE_DEFAULT
import com.salesforce.androidsdk.accounts.UserAccountManager.USER_SWITCH_TYPE_FIRST_LOGIN
import com.salesforce.androidsdk.accounts.UserAccountManager.USER_SWITCH_TYPE_LOGIN
import com.salesforce.androidsdk.analytics.SalesforceAnalyticsManager
import com.salesforce.androidsdk.app.Features.FEATURE_QR_CODE_LOGIN
import com.salesforce.androidsdk.app.SalesforceSDKManager
import com.salesforce.androidsdk.auth.OAuth2.OAuthFailedException
import com.salesforce.androidsdk.auth.OAuth2.TokenEndpointResponse
import com.salesforce.androidsdk.auth.idp.interfaces.SPManager.Status
import com.salesforce.androidsdk.auth.idp.interfaces.SPManager.StatusUpdateCallback
import com.salesforce.androidsdk.config.RuntimeConfig.ConfigKey.ManagedAppCertAlias
import com.salesforce.androidsdk.config.RuntimeConfig.ConfigKey.RequireCertAuth
import com.salesforce.androidsdk.config.RuntimeConfig.getRuntimeConfig
import com.salesforce.androidsdk.security.BiometricAuthenticationManager
import com.salesforce.androidsdk.ui.OAuthWebviewHelper.Companion
import com.salesforce.androidsdk.ui.OAuthWebviewHelper.Companion.AUTHENTICATION_FAILED_INTENT
import com.salesforce.androidsdk.ui.OAuthWebviewHelper.Companion.HTTP_ERROR_RESPONSE_CODE_INTENT
import com.salesforce.androidsdk.ui.OAuthWebviewHelper.Companion.RESPONSE_ERROR_DESCRIPTION_INTENT
import com.salesforce.androidsdk.ui.OAuthWebviewHelper.Companion.RESPONSE_ERROR_INTENT
import com.salesforce.androidsdk.ui.components.LoginView
import com.salesforce.androidsdk.ui.theme.LoginWebviewTheme
import com.salesforce.androidsdk.util.EventsObservable
import com.salesforce.androidsdk.util.EventsObservable.EventType.AuthWebViewPageFinished
import com.salesforce.androidsdk.util.EventsObservable.EventType.LoginActivityCreateComplete
import com.salesforce.androidsdk.util.SalesforceSDKLogger.d
import com.salesforce.androidsdk.util.SalesforceSDKLogger.e
import com.salesforce.androidsdk.util.SalesforceSDKLogger.w
import com.salesforce.androidsdk.util.UriFragmentParser
import com.salesforce.androidsdk.util.UriFragmentParser.parse
import kotlinx.coroutines.CoroutineScope
import kotlinx.coroutines.Dispatchers.IO
import kotlinx.coroutines.launch
import org.json.JSONObject
import java.net.URLDecoder
import java.security.PrivateKey
import java.security.cert.X509Certificate


open class LoginActivity: FragmentActivity() {
    // View Model
    protected open val viewModel: LoginViewModel
            by viewModels { SalesforceSDKManager.getInstance().loginViewModelFactory }

    // Webview and Clients
    protected open val webViewClient = AuthWebViewClient()
    protected open val webChromeClient = WebChromeClient()
    open val webView: WebView
        @SuppressLint("SetJavaScriptEnabled")
        get() = WebView(this.baseContext).apply {
            layoutParams = ViewGroup.LayoutParams(
                ViewGroup.LayoutParams.MATCH_PARENT,
                ViewGroup.LayoutParams.MATCH_PARENT,
            )
            webViewClient = this@LoginActivity.webViewClient
            webChromeClient = this@LoginActivity.webChromeClient
            setBackgroundColor(Color.Transparent.toArgb())
            settings.javaScriptEnabled = true
        }

    // Private variables
    private var wasBackgrounded = false
    private var accountAuthenticatorResponse: AccountAuthenticatorResponse? = null
    private var accountAuthenticatorResult: Bundle? = null
    private var biometricAuthenticationButton: Button? = null

    // KeychainAliasCallback variables
    private var key: PrivateKey? = null
    private var certChain: Array<X509Certificate>? = null

    override fun onCreate(savedInstanceState: Bundle?) {
        super.onCreate(savedInstanceState)
        enableEdgeToEdge()

        /*
         * For Salesforce Identity API UI Bridge support, the overriding
         * frontdoor bridge URL to use in place of the default initial login URL
         * plus the optional web server flow code verifier accompanying the
         * frontdoor bridge URL.
         */
        viewModel.isUsingFrontDoorBridge = isFrontdoorBridgeUrlIntent(intent) || isQrCodeLoginUrlIntent(intent)
        val uiBridgeApiParameters = if (isQrCodeLoginUrlIntent(intent)) {
            uiBridgeApiParametersFromQrCodeLoginUrl(intent.data?.toString())
        } else intent.getStringExtra(EXTRA_KEY_FRONTDOOR_BRIDGE_URL)?.let { frontdoorBridgeUrl ->
            UiBridgeApiParameters(
                frontdoorBridgeUrl,
                intent.getStringExtra(EXTRA_KEY_PKCE_CODE_VERIFIER)
            )
        }

        accountAuthenticatorResponse = intent.getParcelableExtra<AccountAuthenticatorResponse?>(
            KEY_ACCOUNT_AUTHENTICATOR_RESPONSE
        )?.apply {
            onRequestContinued()
        }

        // Protect against screenshots
        if (!SalesforceSDKManager.getInstance().isDebugBuild) {
            window.setFlags(FLAG_SECURE, FLAG_SECURE)
        }

        // Set content
        setContentView(
            ComposeView(this).apply {
                setContent {
                    LoginWebviewTheme {
                        LoginView()
                    }
                }
            }
        )

        // Present Biometric Prompt if necessary.
        val biometricAuthenticationManager =
            SalesforceSDKManager.getInstance().biometricAuthenticationManager as? BiometricAuthenticationManager
        if (biometricAuthenticationManager?.locked == true && biometricAuthenticationManager.hasBiometricOptedIn()) {
            presentBiometric()
        }

        // Prompt user with the default login page or log in via other configurations such as using
        // a Salesforce Identity API UI Bridge front door URL.
        when {
            viewModel.isUsingFrontDoorBridge && uiBridgeApiParameters?.frontdoorBridgeUrl != null -> loginWithFrontdoorBridgeUrl(
                uiBridgeApiParameters.frontdoorBridgeUrl,
                uiBridgeApiParameters.pkceCodeVerifier
            )

            else -> certAuthOrLogin()
        }

        // Take control of the back logic if the device is locked.
        // TODO:  Remove SDK_INT check when min API > 33
        if (SDK_INT >= TIRAMISU && biometricAuthenticationManager?.locked == true) {
            onBackPressedDispatcher.addCallback { handleBackBehavior() }
        }

        // Let observers know onCreate is complete.
        EventsObservable.get().notifyEvent(LoginActivityCreateComplete, this)

        val customTabLauncher: ActivityResultLauncher<Intent> = registerForActivityResult(
            ActivityResultContracts.StartActivityForResult()
        ) { result: ActivityResult ->
            // Check if the user backed out of the custom tab.
            if (result.resultCode == Activity.RESULT_CANCELED) {
                if (viewModel.singleServerCustomTabActivity) {
                    finish()
                } else {
                    clearWebviewAndShowServerPicker()
                }
            }
        }

        // Take action on server change.
        viewModel.selectedServer.observe(this) {
            if (viewModel.singleServerCustomTabActivity) {
                // Skip fetching authorization and show custom tab immediately.
                viewModel.reloadWebview()
                viewModel.loginUrl.value?.let { url ->
                    loadLoginPageInCustomTab(url, customTabLauncher)
                }
            } else {
                with(SalesforceSDKManager.getInstance()) {
                    if (useWebServerAuthentication) {
                        // Fetch well known config and load in custom tab if required.
                        fetchAuthenticationConfiguration {
                            if (isBrowserLoginEnabled) {
                                viewModel.loginUrl.value?.let { url -> loadLoginPageInCustomTab(url, customTabLauncher) }
                            }
                        }
                    }
                }
            }
        }
    }

    override fun onResume() {
        super.onResume()
        wasBackgrounded = false
    }

    public override fun onSaveInstanceState(outState: Bundle) {
        super.onSaveInstanceState(outState)
//        webviewHelper?.saveState(outState)  // TODO: savedSatateHandle in viewModel?
    }

    override fun onKeyDown(keyCode: Int, event: KeyEvent) =
        // This allows sub classes to override the behavior by returning false
        when {
            fixBackButtonBehavior(keyCode) -> true
            else -> super.onKeyDown(keyCode, event)
        }

    override fun onNewIntent(intent: Intent) {
        super.onNewIntent(intent)

        // If the intent is a callback from Chrome, process it and do nothing else
        if (isCustomTabAuthFinishedCallback(intent)) {
            completeAdvAuthFlow(intent)
            return
        }
    }

    private fun clearWebviewAndShowServerPicker() {
        viewModel.loginUrl.value = ABOUT_BLANK
        viewModel.showServerPicker.value = true
    }

    // The code in this block was taken from the deprecated
    // AccountAuthenticatorActivity class to replicate its functionality per the
    // deprecation message
    override fun finish() {
        accountAuthenticatorResponse?.let { accountAuthenticatorResponse ->
            // Send the result bundle back if set, otherwise send an error
            accountAuthenticatorResult?.let { accountAuthenticatorResult ->
                accountAuthenticatorResponse.onResult(accountAuthenticatorResult)
            } ?: accountAuthenticatorResponse.onError(
                ERROR_CODE_CANCELED,
                "canceled"
            )
            this.accountAuthenticatorResponse = null
        }
        super.finish()
    }


    @Deprecated("Deprecated in Java")
    override fun onActivityResult(
        requestCode: Int,
        resultCode: Int,
        data: Intent?,
    ) {
        super.onActivityResult(requestCode, resultCode, data)

        /*
         * Present authentication again after the user has come back from
         * security settings to ensure they actually set up a secure lock screen
         * (pin/pattern/password/etc) instead of swipe or none.
         */
        if (requestCode == SETUP_REQUEST_CODE) {
            biometricAuthenticationButton?.setText(sf__login_with_biometric)
            presentBiometric()
        }
    }

    // region QR Code Login Via UI Bridge API Public Implementation

    /**
     * Automatically log in with a UI Bridge API front door bridge URL and PKCE code verifier.
     *
     * This method is the intended entry point to Salesforce Mobile SDK when using the Salesforce
     * Identity API UI Bridge front door URL.  Usable, default implementations of methods are
     * provided for parsing the UI Bridge parameters from the reference JSON and log in URLs used
     * by the reference QR Code Log In implementation.  However, the URL and JSON structure in the
     * reference implementation is not required.  An app may use a custom structure so long as this
     * entry point is used to log in with the front door URL and optional PKCE code verifier.
     *
     * @param frontdoorBridgeUrl The UI Bridge API front door bridge URL
     * @param pkceCodeVerifier The optional PKCE code verifier, which is not required for User Agent
     * Authorization Flow but is required for Web Server Authorization Flow
     */
    @Suppress("MemberVisibilityCanBePrivate")
    fun loginWithFrontdoorBridgeUrl(
        frontdoorBridgeUrl: String,
        pkceCodeVerifier: String?
    ) = viewModel.loginWithFrontDoorBridgeUrl(frontdoorBridgeUrl, pkceCodeVerifier)

    /**
     * Automatically log in using a QR code login URL and Salesforce Identity API UI Bridge.
     *
     * This method is the intended entry point for login using the reference QR Code Login URL and
     * JSON format.  It will parse the UI Bridge parameters from the login QR code URL and call
     * [LoginActivity.loginWithFrontdoorBridgeUrl].  However, the URL and JSON structure in the
     * reference implementation is not required.  An app may use a custom structure so long as UI
     * Bridge front door URL and optional PKCE code verifier are provided to
     * [LoginActivity.loginWithFrontdoorBridgeUrl].
     *
     * @param qrCodeLoginUrl The QR code login URL
     * @return Boolean true if a log in attempt is possible using the provided QR code login URL,
     * false otherwise
     */
    fun loginWithFrontdoorBridgeUrlFromQrCode(
        qrCodeLoginUrl: String?
    ) = uiBridgeApiParametersFromQrCodeLoginUrl(
        qrCodeLoginUrl
    )?.let { uiBridgeApiParameters ->
        loginWithFrontdoorBridgeUrl(
            uiBridgeApiParameters.frontdoorBridgeUrl,
            uiBridgeApiParameters.pkceCodeVerifier
        )
        true
    } ?: false

    // endregion

    // End of Public Functions

    protected open fun certAuthOrLogin() {
        when {
            shouldUseCertBasedAuth() -> {
                val managedAppAlias = getRuntimeConfig(this).getString(ManagedAppCertAlias)
                d(TAG, "Cert based login flow being triggered with alias: $managedAppAlias")
                choosePrivateKeyAlias(
                    this,
                    { alias ->
                        runCatching {
                            d(TAG, "Keychain alias callback received")
                            alias?.let { alias ->
                                certChain = getCertificateChain(this, alias)
                                key = getPrivateKey(this, alias)
                            }
//                            runOnUiThread { loadLoginPage() }
                        }.onFailure { throwable ->
                            e(TAG, "Exception thrown while retrieving X.509 certificate", throwable)
                        }
                    },
                    null,
                    null,
                    null,
                    -1,
                    managedAppAlias,
                )
            }

            else -> {
                d(TAG, "Web server or user agent login flow triggered")
            }
        }
    }

    /**
     * Indicates if the certificate based authentication flow should be used.
     *
     * @return True if certificate based authentication flow should be used and
     * false otherwise
     */
    protected open fun shouldUseCertBasedAuth(): Boolean =
        getRuntimeConfig(this).getBoolean(RequireCertAuth)

    /**
     * A fix for the back button's behavior.
     *
     * @return true if the fix was applied and false if the key code was not
     * handled
     */
    protected open fun fixBackButtonBehavior(keyCode: Int) =
        when (keyCode) {
            KEYCODE_BACK -> {
                handleBackBehavior()

                //  Do not execute back button behavior
                true
            }

            else -> false
        }


    /**
     * A callback when the user facing part of the authentication flow completed
     * with an error.
     *
     * Show the user an error and end the activity.
     *
     * @param error The error
     * @param errorDesc The error description
     * @param e The exception
     */
    protected fun onAuthFlowError(
        error: String,
        errorDesc: String?,
        e: Throwable? = null,
    ) {
        // Reset state from previous log in attempt.
        // - Salesforce Identity UI Bridge API log in, such as QR code login.
        viewModel.resetFrontDoorBridgeUrl()

        e(TAG, "$error: $errorDesc", e)

        // Broadcast a notification that the authentication flow failed
        SalesforceSDKManager.getInstance().appContext.sendBroadcast(
            Intent(AUTHENTICATION_FAILED_INTENT).apply {
                if (e is OAuthFailedException) {
                    putExtra(
                        HTTP_ERROR_RESPONSE_CODE_INTENT,
                        e.httpStatusCode
                    )
                    putExtra(
                        RESPONSE_ERROR_INTENT,
                        e.tokenErrorResponse.error
                    )
                    putExtra(
                        RESPONSE_ERROR_DESCRIPTION_INTENT,
                        e.tokenErrorResponse.errorDescription
                    )
                }
            })

//        clearCookies()

        // Displays the error in a toast, clears cookies and reloads the login page
        runOnUiThread {
            makeText(this, "$error : $errorDesc", LENGTH_LONG).show()
        }
    }

    // End of Public API (protected)

    private fun isCustomTabAuthFinishedCallback(intent: Intent): Boolean {
        return intent.data != null
    }

    private fun completeAdvAuthFlow(intent: Intent) {
        val params = parse(intent.data)
        val error = params["error"]
        // Did we fail?
        when {
            error != null -> onAuthFlowError(error, params["error_description"])

            else -> {
                viewModel.showServerPicker.value = false
                viewModel.loading.value = true
                viewModel.onWebServerFlowComplete(params["code"], ::onAuthFlowError, ::onAuthFlowSuccess)
            }
        }
    }

    protected open fun onAuthFlowSuccess(userAccount: UserAccount) {
        initAnalyticsManager(userAccount)
        val userAccountManager = SalesforceSDKManager.getInstance().userAccountManager
        val authenticatedUsers = userAccountManager.authenticatedUsers
        val numAuthenticatedUsers = authenticatedUsers?.size ?: 0
        val userSwitchType = when {
            // We've already authenticated the first user, so there should be one
            numAuthenticatedUsers == 1 -> USER_SWITCH_TYPE_FIRST_LOGIN

            // Otherwise we're logging in with an additional user
            numAuthenticatedUsers > 1 -> USER_SWITCH_TYPE_LOGIN

            // This should never happen but if it does, pass in the "unknown" value
            else -> USER_SWITCH_TYPE_DEFAULT
        }
        userAccountManager.sendUserSwitchIntent(userSwitchType, null)
        setResult(Activity.RESULT_OK)

        // Create account and save result before switching to new user
        accountAuthenticatorResult = SalesforceSDKManager.getInstance().userAccountManager.createAccount(userAccount)

        userAccountManager.switchToUser(userAccount)
        with(SalesforceSDKManager.getInstance()) {
            appContext.startActivity(Intent(appContext, mainActivityClass).apply {
                setPackage(packageName)
                flags = FLAG_ACTIVITY_NEW_TASK
            })
        }

        finish()
    }

    private fun handleBackBehavior() {
        // If app is using Native Login this activity is a fallback and can be dismissed.
        if (SalesforceSDKManager.getInstance().nativeLoginActivity != null) {
            setResult(RESULT_CANCELED)
            finish()
            return // If we don't call return here moveTaskToBack can also be called below.
        }

        // Do nothing if locked
        if (SalesforceSDKManager.getInstance().biometricAuthenticationManager?.locked == false) {
            /*
             * If there are no accounts signed in, the login screen needs to go
             * away and go back to the home screen. However, if the login screen
             * has been brought up from the switcher screen, the back button
             * should take the user back to the previous screen.
             */
            wasBackgrounded = true
            when (SalesforceSDKManager.getInstance().userAccountManager.authenticatedUsers) {
                null -> moveTaskToBack(true)
                else -> finish()
            }
        }
    }

    private fun initAnalyticsManager(account: UserAccount?) =
        SalesforceAnalyticsManager.getInstance(account)?.updateLoggingPrefs()

    internal inner class SPStatusCallback : StatusUpdateCallback {
        override fun onStatusUpdate(status: Status) {
            runOnUiThread {
                makeText(
                    applicationContext,
                    getString(status.resIdForDescription),
                    LENGTH_SHORT
                ).show()
            }
        }
    }

    // Biometric Authentication Code
    internal fun presentBiometric() {
        val biometricPrompt = biometricPrompt
        val biometricManager = BiometricManager.from(this)
        when (biometricManager.canAuthenticate(authenticators)) {
            BIOMETRIC_ERROR_NO_HARDWARE, BIOMETRIC_ERROR_SECURITY_UPDATE_REQUIRED, BIOMETRIC_ERROR_UNSUPPORTED, BIOMETRIC_STATUS_UNKNOWN -> {
                // This should never happen
                val error = getString(sf__screen_lock_error)
                e(TAG, "Biometric manager cannot authenticate. $error")
            }

            BIOMETRIC_ERROR_HW_UNAVAILABLE, BIOMETRIC_ERROR_NONE_ENROLLED ->
                biometricAuthenticationButton?.let { biometricAuthenticationButton ->
                    /*
                     * Prompts the user to setup OS screen lock and biometric
                     * TODO: Remove when min API > 29
                     */
                    when {
                        SDK_INT >= R -> biometricAuthenticationButton.setOnClickListener {
                            startActivityForResult(
                                Intent(
                                    ACTION_BIOMETRIC_ENROLL
                                ).apply {
                                    putExtra(
                                        EXTRA_BIOMETRIC_AUTHENTICATORS_ALLOWED,
                                        authenticators
                                    )
                                },
                                SETUP_REQUEST_CODE
                            )
                        }

                        else -> biometricAuthenticationButton.setOnClickListener {
                            startActivityForResult(
                                Intent(ACTION_SET_NEW_PASSWORD),
                                SETUP_REQUEST_CODE
                            )
                        }
                    }
                    biometricAuthenticationButton.text = getString(sf__setup_biometric_unlock)
                }

            BIOMETRIC_SUCCESS -> biometricPrompt.authenticate(promptInfo)
        }
    }

    private val biometricPrompt: BiometricPrompt
        get() = BiometricPrompt(
            this,
            getMainExecutor(this),
            object : AuthenticationCallback() {

                override fun onAuthenticationSucceeded(result: AuthenticationResult) {
                    super.onAuthenticationSucceeded(result)
                    (SalesforceSDKManager.getInstance().biometricAuthenticationManager
                            as? BiometricAuthenticationManager?)?.run {
                        onUnlock()
                    }

                    CoroutineScope(IO).launch {
                        doTokenRefresh(this@LoginActivity)
                    }
                }
            }
        )

    private fun doTokenRefresh(activity: LoginActivity) {
        SalesforceSDKManager.getInstance().clientManager.getRestClient(
            activity
        ) { client ->
            runCatching {
                client.oAuthRefreshInterceptor.refreshAccessToken()
            }.onFailure { e ->
                e(TAG, "Error encountered while unlocking.", e)
            }
            activity.finish()
        }
    }

    private val authenticators
        get() = // TODO: Remove when min API > 29.
            when {
                SDK_INT >= R -> BIOMETRIC_STRONG or DEVICE_CREDENTIAL
                else -> BIOMETRIC_WEAK or DEVICE_CREDENTIAL
            }

    private val promptInfo: PromptInfo
        get() {
            var hasFaceUnlock = false
            if (SDK_INT >= Q) {
                hasFaceUnlock = packageManager.hasSystemFeature(
                    FEATURE_FACE
                ) || packageManager.hasSystemFeature(
                    FEATURE_IRIS
                )
            }
            val subtitle = SalesforceSDKManager.getInstance().userAccountManager.currentUser?.username ?: ""

            return PromptInfo.Builder()
                .setTitle(resources.getString(sf__biometric_opt_in_title))
                .setSubtitle(subtitle)
                .setAllowedAuthenticators(authenticators)
                .setConfirmationRequired(hasFaceUnlock)
                .build()
        }

    open fun onBioAuthClick(view: View?) = presentBiometric()

    /**
<<<<<<< HEAD
     * Called when the IDP login button is clicked.
     *
     * @param v IDP login button
=======
     * Automatically log in with a UI Bridge API front door bridge URL and PKCE
     * code verifier.
     *
     * This method is the intended entry point to Salesforce Mobile SDK when
     * using the Salesforce Identity API UI Bridge front door URL.  Usable,
     * default implementations of methods are provided for parsing the UI Bridge
     * parameters from the reference JSON and log in URLs used by the reference
     * QR Code Log In implementation.  However, the URL and JSON structure in
     * the reference implementation is not required.  An app may use a custom
     * structure so long as this entry point is used to log in with the front
     * door URL and optional PKCE code verifier.
     *
     * @param frontdoorBridgeUrl The UI Bridge API front door bridge URL
     * @param pkceCodeVerifier The optional PKCE code verifier, which is not
     * required for User Agent
     * Authorization Flow but is required for Web Server Authorization Flow
>>>>>>> c2fef963
     */
    open fun onIDPLoginClick(v: View?) {
        SalesforceSDKManager.getInstance().spManager?.kickOffSPInitiatedLoginFlow(
            this,
            SPStatusCallback()
        )
    }

    private fun loadLoginPageInCustomTab(loginUrl: String, customTabLauncher: ActivityResultLauncher<Intent>) {
        val customTabsIntent = CustomTabsIntent.Builder().apply {
            /*
             * Set a custom animation to slide in and out for Chrome custom tab
             * so it doesn't look like a swizzle out of the app and back in
             */
            setStartAnimations(this@LoginActivity, slide_in_left, slide_out_right)
            setExitAnimations(this@LoginActivity, slide_in_left, slide_out_right)

            // Replace the default 'Close Tab' button with a custom back arrow instead of 'x'
            setCloseButtonIcon(decodeResource(resources, sf__action_back))

            // TODO: use setColorSchemeParams instead
            setToolbarColor(getColor(sf__primary_color))
//            setColorSchemeParams()
        }.build()

        /*
         * Set the package explicitly to the browser configured by the
         * application if any.
         * NB: The default browser on the device is used:
         * - If getCustomTabBrowser() returns null
         * - Or if the specified browser is not installed
         */
        val customTabBrowser = SalesforceSDKManager.getInstance().customTabBrowser
        if (doesBrowserExist(customTabBrowser)) {
            customTabsIntent.intent.setPackage(customTabBrowser)
        }

        runCatching {
            // Add prompt=login to prevent the browser cookie from bypassing login if it exists.
            val uri = if (SalesforceSDKManager.getInstance().isShareBrowserSessionEnabled) loginUrl else loginUrl + PROMPT_LOGIN
            customTabsIntent.intent.setData(Uri.parse(uri))
            customTabLauncher.launch(customTabsIntent.intent)
        }.onFailure { throwable ->
            e(TAG, "Unable to launch Advanced Authentication, Chrome browser not installed.", throwable)
            runOnUiThread {
                makeText(this@LoginActivity, "To log in, install Chrome.", LENGTH_LONG).show()
            }
            clearWebviewAndShowServerPicker()
        }
    }

    private fun doesBrowserExist(customTabBrowser: String?) =
        when (customTabBrowser) {
            null -> false
            else -> runCatching {
                packageManager?.getApplicationInfo(customTabBrowser, 0) != null
            }.onFailure { throwable ->
                w(TAG, "$customTabBrowser does not exist on this device", throwable)
            }.getOrDefault(false)
        }

    // endregion

    /**
<<<<<<< HEAD
     * A web view client which intercepts the redirect to the OAuth callback URL.  That redirect marks the end of
     * the user facing portion of the authentication flow.
     *
     * AuthWebViewClient is an inner class of LoginActivity because it makes extensive use of the LoginViewModel,
     * which is only available to Activity classes (and composable functions).
     */
    open inner class AuthWebViewClient: WebViewClient() {
        override fun shouldOverrideUrlLoading(view: WebView, request: WebResourceRequest): Boolean {
            // Check if user entered a custom domain
            val customDomainPatternMatch = SalesforceSDKManager.getInstance()
                .customDomainInferencePattern?.matcher(request.url.toString())?.find() ?: false
            val loginContainsHost = request.url.host?.let { viewModel.selectedServer.value?.contains(it) } ?: false
            if (customDomainPatternMatch && !loginContainsHost) {
                runCatching {
                    val baseUrl = "https://${request.url.host}"
                    val serverManager = SalesforceSDKManager.getInstance().loginServerManager

                    // Check if the URL is already in the server list
                    when (val loginServer = serverManager.getLoginServerFromURL(baseUrl)) {
                        null ->
                            // Add also sets as selected
                            serverManager.addCustomLoginServer("Custom Domain", baseUrl)
                        else ->
                            serverManager.selectedLoginServer = loginServer
                    }
                }.onFailure { throwable ->
                    e(TAG, "Unable to retrieve auth config.", throwable)
                }
            }
=======
     * Automatically log in using a QR code login URL and Salesforce Identity
     * API UI Bridge.
     *
     * This method is the intended entry point for login using the reference
     * QR Code Login URL and JSON format.  It will parse the UI Bridge
     * parameters from the login QR code URL and call
     * [LoginActivity.loginWithFrontdoorBridgeUrl].  However, the URL and JSON
     * structure in the reference implementation is not required.  An app may
     * use a custom structure so long as UI Bridge front door URL and optional
     * PKCE code verifier are provided to
     * [LoginActivity.loginWithFrontdoorBridgeUrl].
     *
     * @param qrCodeLoginUrl The QR code login URL
     * @return Boolean true if a log in attempt is possible using the provided
     * QR code login URL, false otherwise
     */
    @Suppress("unused")
    fun loginWithFrontdoorBridgeUrlFromQrCode(
        qrCodeLoginUrl: String?
    ): Boolean {
        SalesforceSDKManager.getInstance().registerUsedAppFeature(FEATURE_QR_CODE_LOGIN)
        return uiBridgeApiParametersFromQrCodeLoginUrl(
            qrCodeLoginUrl
        )?.let { uiBridgeApiParameters ->
            loginWithFrontdoorBridgeUrl(
                uiBridgeApiParameters.frontdoorBridgeUrl,
                uiBridgeApiParameters.pkceCodeVerifier
            )
            true
        } ?: false
    }
>>>>>>> c2fef963

            val formattedUrl = request.url.toString().replace("///", "/").lowercase()
            val callbackUrl = viewModel.bootConfig.oauthRedirectURI.replace("///", "/").lowercase()
            val authFlowFinished = formattedUrl.startsWith(callbackUrl)

            if (authFlowFinished) {
                val params = UriFragmentParser.parse(request.url)
                val error = params["error"]
                // Did we fail?
                when {
                    error != null -> onAuthFlowError(
                        error,
                        params["error_description"],
                        null
                    )

                    else -> {
                        // Determine if presence of override parameters require the user agent flow.
                        val overrideWithUserAgentFlow = viewModel.isUsingFrontDoorBridge && viewModel.frontDoorBridgeCodeVerifier == null
                        when {
                            SalesforceSDKManager.getInstance().useWebServerAuthentication && !overrideWithUserAgentFlow ->
                                viewModel.onWebServerFlowComplete(params["code"], ::onAuthFlowError, ::onAuthFlowSuccess)

                            else ->
                                viewModel.onAuthFlowComplete(TokenEndpointResponse(params), ::onAuthFlowError, ::onAuthFlowSuccess)
                        }
                    }
                }
            }

            return authFlowFinished
        }

        override fun onPageFinished(view: WebView?, url: String?) {
            view?.evaluateJavascript(backgroundColorJavascript) { result ->
                viewModel.loading.value = false
                if (url == ABOUT_BLANK) {
                    viewModel.dynamicBackgroundColor.value = Color.White
                    return@evaluateJavascript
                }

                viewModel.dynamicBackgroundColor.value = validateAndExtractBackgroundColor(result) ?: return@evaluateJavascript
            }

            // Remove the native login buttons (biometric, IDP) once on the allow/deny screen
            if (url?.contains(ALLOW_SCREEN_INDICATOR) == true) {
                // TODO: hide buttons via viewModel
            }
            EventsObservable.get().notifyEvent(AuthWebViewPageFinished, url)

            super.onPageFinished(view, url)
        }

        override fun onReceivedSslError(
            view: WebView,
            handler: SslErrorHandler,
            error: SslError
        ) {
            val primErrorStringId = when (error.primaryError) {
                SSL_EXPIRED -> sf__ssl_expired
                SSL_IDMISMATCH -> sf__ssl_id_mismatch
                SSL_NOTYETVALID -> sf__ssl_not_yet_valid
                SSL_UNTRUSTED -> sf__ssl_untrusted
                else -> sf__ssl_unknown_error
            }

            // Build the text message
            val text = getString(sf__ssl_error, getString(primErrorStringId))
            e(TAG, "Received SSL error for server: $text")

            // Show the toast
            makeText(baseContext, text, LENGTH_LONG).show()
            handler.cancel()
        }

        override fun onReceivedClientCertRequest(
            view: WebView,
            request: ClientCertRequest
        ) {
            d(TAG, "Received client certificate request from server")
            request.proceed(key, certChain)
        }

        private fun validateAndExtractBackgroundColor(javaScriptResult: String): Color? {
            val rgbMatch = rgbTextPattern.find(javaScriptResult)

            // groupValues[0] is the entire match.  [1] is red, [2] is green, [3] is green.
            rgbMatch?.groupValues?.get(3) ?: return null
            val red = rgbMatch.groupValues[1].toIntOrNull() ?: return null
            val green = rgbMatch.groupValues[2].toIntOrNull() ?: return null
            val blue = rgbMatch.groupValues[3].toIntOrNull() ?: return null

            return Color(red, green, blue)
        }
    }

    companion object {

        // region General Constants
        private const val SETUP_REQUEST_CODE = 72
        private const val TAG = "LoginActivity"
        private const val PROMPT_LOGIN = "&prompt=login"
        // This parses the expected "rgb(x, x, x)" string.
        private val rgbTextPattern = "rgb\\((\\d{1,3}), (\\d{1,3}), (\\d{1,3})\\)".toRegex()

        // endregion

        // region LoginWebviewClient Constants
        internal const val ABOUT_BLANK = "about:blank"
        private const val ALLOW_SCREEN_INDICATOR = "frontdoor.jsp"
        private const val backgroundColorJavascript =
            "(function() { return window.getComputedStyle(document.body, null).getPropertyValue('background-color'); })();"
        // endregion

        // region QR Code Login Via Salesforce Identity API UI Bridge Public Implementation

        /**
         * For QR code login URLs, the URL path which distinguishes them from other URLs provided by
         * the app's internal QR code reader or deep link intents from external QR code readers.
         *
         * Apps may customize this so long as it matches the server-side Apex class or other code
         * generating the QR code.
         *
         * Apps need not use the QR code login URL structure provided in this companion object if
         * they wish to entirely customize the QR code login URL format and implement a custom
         * parsing scheme.
         */
        @Suppress("MemberVisibilityCanBePrivate")
        var qrCodeLoginUrlPath = "/login/qr"

        /**
         * For QR code login URLs, the URL query string parameter name for the Salesforce Identity
         * API UI Bridge parameters JSON object.
         *
         * Apps may customize this so long as it matches the server-side Apex class or other code
         * generating the QR code.
         */
        @Suppress("MemberVisibilityCanBePrivate")
        var qrCodeLoginUrlJsonParameterName = "bridgeJson"

        /**
         * For QR code login URLs, the Salesforce Identity API UI Bridge parameters JSON key for the
         * frontdoor URL.
         *
         * Apps may customize this so long as it matches the server-side Apex class or other code
         * generating the QR code.
         */
        @Suppress("MemberVisibilityCanBePrivate")
        var qrCodeLoginUrlJsonFrontdoorBridgeUrlKey = "frontdoor_bridge_url"

        /**
         * For QR code login URLs, the Salesforce Identity API UI Bridge parameters JSON key for the
         * PKCE code verifier, which is only used when the front door URL was generated for the web
         * server authorization flow.  The user agent flow does not require a value for this
         * parameter.
         *
         * Apps may customize this so long as it matches the server-side Apex class or other code
         * generating the QR code.
         */
        @Suppress("MemberVisibilityCanBePrivate")
        var qrCodeLoginUrlJsonPkceCodeVerifierKey = "pkce_code_verifier"

        /**
         * Determines if the provided intent has QR code login parameters.
         * @param intent The intent to determine QR code login enablement for
         * @return Boolean true if the intent has QR code login parameters or
         * false otherwise
         */
        fun isQrCodeLoginUrlIntent(
            intent: Intent,
        ) = intent.data?.path?.contains(qrCodeLoginUrlPath) == true

        /**
         * Determines if the provided intent has front door bridge URL
         * parameters.
         * @param intent The intent to determine front door bridge URL
         * enablement for
         * @return Boolean true if the intent has front door bridge URL
         * parameters or false otherwise
         */
        private fun isFrontdoorBridgeUrlIntent(
            intent: Intent,
        ) = intent.hasExtra(EXTRA_KEY_FRONTDOOR_BRIDGE_URL)

        /**
         * Parses Salesforce Identity API UI Bridge parameters from the provided login QR code login
         * URL.
         * @param qrCodeLoginUrl The QR code login URL
         * @return The UI Bridge API parameters or null if the QR code login URL cannot provide them
         * for any reason
         */
        fun uiBridgeApiParametersFromQrCodeLoginUrl(
            qrCodeLoginUrl: String?,
        ) = qrCodeLoginUrl?.let { qrCodeLoginUrlUnwrapped ->
            uiBridgeApiJsonFromQrCodeLoginUrl(qrCodeLoginUrlUnwrapped)?.let { uiBridgeApiJson ->
                uiBridgeApiParametersFromUiBridgeApiJson(uiBridgeApiJson)
            }
        }

        /**
         * A data class representing Salesforce Identity API UI Bridge parameters.
         */
        data class UiBridgeApiParameters(

            /** The front door bridge URL */
            val frontdoorBridgeUrl: String,

            /** The PKCE code verifier */
            val pkceCodeVerifier: String?,
        )

        // endregion
        // region QR Code Login Via Salesforce Identity API UI Bridge Private Implementation

        /** Extras key for the Salesforce Identity API UI Bridge front door URL */
        const val EXTRA_KEY_FRONTDOOR_BRIDGE_URL = "frontdoor_bridge_url"

        /** Extras key for the Salesforce Identity API UI PKCE code verifier */
        const val EXTRA_KEY_PKCE_CODE_VERIFIER = "pkce_code_verifier"

        /**
         * For QR code login URLs, a regular expression to extract the Salesforce Identity API UI
         * Bridge parameter JSON string.
         */
        private val qrCodeLoginJsonRegex by lazy {
            """\?$qrCodeLoginUrlJsonParameterName=(%7B.*%7D)""".toRegex()
        }

        /**
         * Parses Salesforce Identity API UI Bridge parameters JSON string from the provided QR code
         * login URL.
         *
         * @param qrCodeLoginUrl The QR code login URL
         * @return String: The UI Bridge API parameter JSON or null if the QR code login URL cannot
         * provide the JSON for any reason
         */
        private fun uiBridgeApiJsonFromQrCodeLoginUrl(
            qrCodeLoginUrl: String,
        ) = qrCodeLoginJsonRegex.find(qrCodeLoginUrl)?.groups?.get(1)?.value?.let {
            URLDecoder.decode(it, "UTF-8")
        }

        /**
         * Creates Salesforce Identity API UI Bridge parameters from the provided JSON string.
         * @param uiBridgeApiParameterJsonString The UI Bridge API parameters JSON string
         * @return The UI Bridge API parameters
         */
        private fun uiBridgeApiParametersFromUiBridgeApiJson(
            uiBridgeApiParameterJsonString: String,
        ) = JSONObject(uiBridgeApiParameterJsonString).let { uiBridgeApiParameterJson ->
            UiBridgeApiParameters(
                uiBridgeApiParameterJson.getString(qrCodeLoginUrlJsonFrontdoorBridgeUrlKey),
                when (uiBridgeApiParameterJson.has(qrCodeLoginUrlJsonPkceCodeVerifierKey)) {
                    true -> uiBridgeApiParameterJson.optString(qrCodeLoginUrlJsonPkceCodeVerifierKey)
                    else -> null
                }
            )
        }

        // endregion
    }
}<|MERGE_RESOLUTION|>--- conflicted
+++ resolved
@@ -1,5 +1,5 @@
 /*
- * Copyright (c) 2024-present, salesforce.com, inc.
+ * Copyright (c) 2011-present, salesforce.com, inc.
  * All rights reserved.
  * Redistribution and use of this software in source and binary forms, with or
  * without modification, are permitted provided that the following conditions
@@ -147,7 +147,13 @@
 import java.security.PrivateKey
 import java.security.cert.X509Certificate
 
-
+/**
+ * Login activity authenticates a user. Authorization happens inside a web view.
+ *
+ * Once an authorization code is obtained, it is exchanged for access and
+ * refresh tokens to create an account via the account manager which stores
+ * them.
+ */
 open class LoginActivity: FragmentActivity() {
     // View Model
     protected open val viewModel: LoginViewModel
@@ -231,10 +237,11 @@
         // Prompt user with the default login page or log in via other configurations such as using
         // a Salesforce Identity API UI Bridge front door URL.
         when {
-            viewModel.isUsingFrontDoorBridge && uiBridgeApiParameters?.frontdoorBridgeUrl != null -> loginWithFrontdoorBridgeUrl(
-                uiBridgeApiParameters.frontdoorBridgeUrl,
-                uiBridgeApiParameters.pkceCodeVerifier
-            )
+            viewModel.isUsingFrontDoorBridge && uiBridgeApiParameters?.frontdoorBridgeUrl != null ->
+                loginWithFrontdoorBridgeUrl(
+                    uiBridgeApiParameters.frontdoorBridgeUrl,
+                    uiBridgeApiParameters.pkceCodeVerifier
+                )
 
             else -> certAuthOrLogin()
         }
@@ -244,9 +251,6 @@
         if (SDK_INT >= TIRAMISU && biometricAuthenticationManager?.locked == true) {
             onBackPressedDispatcher.addCallback { handleBackBehavior() }
         }
-
-        // Let observers know onCreate is complete.
-        EventsObservable.get().notifyEvent(LoginActivityCreateComplete, this)
 
         val customTabLauncher: ActivityResultLauncher<Intent> = registerForActivityResult(
             ActivityResultContracts.StartActivityForResult()
@@ -282,6 +286,9 @@
                 }
             }
         }
+
+        // Let observers know onCreate is complete.
+        EventsObservable.get().notifyEvent(LoginActivityCreateComplete, this)
     }
 
     override fun onResume() {
@@ -356,17 +363,21 @@
     // region QR Code Login Via UI Bridge API Public Implementation
 
     /**
-     * Automatically log in with a UI Bridge API front door bridge URL and PKCE code verifier.
+     * Automatically log in with a UI Bridge API front door bridge URL and PKCE
+     * code verifier.
      *
-     * This method is the intended entry point to Salesforce Mobile SDK when using the Salesforce
-     * Identity API UI Bridge front door URL.  Usable, default implementations of methods are
-     * provided for parsing the UI Bridge parameters from the reference JSON and log in URLs used
-     * by the reference QR Code Log In implementation.  However, the URL and JSON structure in the
-     * reference implementation is not required.  An app may use a custom structure so long as this
-     * entry point is used to log in with the front door URL and optional PKCE code verifier.
+     * This method is the intended entry point to Salesforce Mobile SDK when
+     * using the Salesforce Identity API UI Bridge front door URL.  Usable,
+     * default implementations of methods are provided for parsing the UI Bridge
+     * parameters from the reference JSON and log in URLs used by the reference
+     * QR Code Log In implementation.  However, the URL and JSON structure in
+     * the reference implementation is not required.  An app may use a custom
+     * structure so long as this entry point is used to log in with the front
+     * door URL and optional PKCE code verifier.
      *
      * @param frontdoorBridgeUrl The UI Bridge API front door bridge URL
-     * @param pkceCodeVerifier The optional PKCE code verifier, which is not required for User Agent
+     * @param pkceCodeVerifier The optional PKCE code verifier, which is not
+     * required for User Agent
      * Authorization Flow but is required for Web Server Authorization Flow
      */
     @Suppress("MemberVisibilityCanBePrivate")
@@ -376,30 +387,35 @@
     ) = viewModel.loginWithFrontDoorBridgeUrl(frontdoorBridgeUrl, pkceCodeVerifier)
 
     /**
-     * Automatically log in using a QR code login URL and Salesforce Identity API UI Bridge.
+     * Automatically log in using a QR code login URL and Salesforce Identity
+     * API UI Bridge.
      *
-     * This method is the intended entry point for login using the reference QR Code Login URL and
-     * JSON format.  It will parse the UI Bridge parameters from the login QR code URL and call
-     * [LoginActivity.loginWithFrontdoorBridgeUrl].  However, the URL and JSON structure in the
-     * reference implementation is not required.  An app may use a custom structure so long as UI
-     * Bridge front door URL and optional PKCE code verifier are provided to
+     * This method is the intended entry point for login using the reference
+     * QR Code Login URL and JSON format.  It will parse the UI Bridge
+     * parameters from the login QR code URL and call
+     * [LoginActivity.loginWithFrontdoorBridgeUrl].  However, the URL and JSON
+     * structure in the reference implementation is not required.  An app may
+     * use a custom structure so long as UI Bridge front door URL and optional
+     * PKCE code verifier are provided to
      * [LoginActivity.loginWithFrontdoorBridgeUrl].
      *
      * @param qrCodeLoginUrl The QR code login URL
-     * @return Boolean true if a log in attempt is possible using the provided QR code login URL,
-     * false otherwise
+     * @return Boolean true if a log in attempt is possible using the provided
+     * QR code login URL, false otherwise
      */
-    fun loginWithFrontdoorBridgeUrlFromQrCode(
-        qrCodeLoginUrl: String?
-    ) = uiBridgeApiParametersFromQrCodeLoginUrl(
-        qrCodeLoginUrl
-    )?.let { uiBridgeApiParameters ->
-        loginWithFrontdoorBridgeUrl(
-            uiBridgeApiParameters.frontdoorBridgeUrl,
-            uiBridgeApiParameters.pkceCodeVerifier
-        )
-        true
-    } ?: false
+    @Suppress("unused")
+    fun loginWithFrontdoorBridgeUrlFromQrCode(qrCodeLoginUrl: String?): Boolean {
+        SalesforceSDKManager.getInstance().registerUsedAppFeature(FEATURE_QR_CODE_LOGIN)
+        return uiBridgeApiParametersFromQrCodeLoginUrl(
+            qrCodeLoginUrl
+        )?.let { uiBridgeApiParameters ->
+            loginWithFrontdoorBridgeUrl(
+                uiBridgeApiParameters.frontdoorBridgeUrl,
+                uiBridgeApiParameters.pkceCodeVerifier
+            )
+            true
+        } ?: false
+    }
 
     // endregion
 
@@ -484,7 +500,6 @@
         // Reset state from previous log in attempt.
         // - Salesforce Identity UI Bridge API log in, such as QR code login.
         viewModel.resetFrontDoorBridgeUrl()
-
         e(TAG, "$error: $errorDesc", e)
 
         // Broadcast a notification that the authentication flow failed
@@ -504,10 +519,10 @@
                         e.tokenErrorResponse.errorDescription
                     )
                 }
-            })
-
-//        clearCookies()
-
+            }
+        )
+
+        viewModel.clearCookies()
         // Displays the error in a toast, clears cookies and reloads the login page
         runOnUiThread {
             makeText(this, "$error : $errorDesc", LENGTH_LONG).show()
@@ -715,28 +730,9 @@
     open fun onBioAuthClick(view: View?) = presentBiometric()
 
     /**
-<<<<<<< HEAD
      * Called when the IDP login button is clicked.
      *
      * @param v IDP login button
-=======
-     * Automatically log in with a UI Bridge API front door bridge URL and PKCE
-     * code verifier.
-     *
-     * This method is the intended entry point to Salesforce Mobile SDK when
-     * using the Salesforce Identity API UI Bridge front door URL.  Usable,
-     * default implementations of methods are provided for parsing the UI Bridge
-     * parameters from the reference JSON and log in URLs used by the reference
-     * QR Code Log In implementation.  However, the URL and JSON structure in
-     * the reference implementation is not required.  An app may use a custom
-     * structure so long as this entry point is used to log in with the front
-     * door URL and optional PKCE code verifier.
-     *
-     * @param frontdoorBridgeUrl The UI Bridge API front door bridge URL
-     * @param pkceCodeVerifier The optional PKCE code verifier, which is not
-     * required for User Agent
-     * Authorization Flow but is required for Web Server Authorization Flow
->>>>>>> c2fef963
      */
     open fun onIDPLoginClick(v: View?) {
         SalesforceSDKManager.getInstance().spManager?.kickOffSPInitiatedLoginFlow(
@@ -801,7 +797,6 @@
     // endregion
 
     /**
-<<<<<<< HEAD
      * A web view client which intercepts the redirect to the OAuth callback URL.  That redirect marks the end of
      * the user facing portion of the authentication flow.
      *
@@ -831,39 +826,6 @@
                     e(TAG, "Unable to retrieve auth config.", throwable)
                 }
             }
-=======
-     * Automatically log in using a QR code login URL and Salesforce Identity
-     * API UI Bridge.
-     *
-     * This method is the intended entry point for login using the reference
-     * QR Code Login URL and JSON format.  It will parse the UI Bridge
-     * parameters from the login QR code URL and call
-     * [LoginActivity.loginWithFrontdoorBridgeUrl].  However, the URL and JSON
-     * structure in the reference implementation is not required.  An app may
-     * use a custom structure so long as UI Bridge front door URL and optional
-     * PKCE code verifier are provided to
-     * [LoginActivity.loginWithFrontdoorBridgeUrl].
-     *
-     * @param qrCodeLoginUrl The QR code login URL
-     * @return Boolean true if a log in attempt is possible using the provided
-     * QR code login URL, false otherwise
-     */
-    @Suppress("unused")
-    fun loginWithFrontdoorBridgeUrlFromQrCode(
-        qrCodeLoginUrl: String?
-    ): Boolean {
-        SalesforceSDKManager.getInstance().registerUsedAppFeature(FEATURE_QR_CODE_LOGIN)
-        return uiBridgeApiParametersFromQrCodeLoginUrl(
-            qrCodeLoginUrl
-        )?.let { uiBridgeApiParameters ->
-            loginWithFrontdoorBridgeUrl(
-                uiBridgeApiParameters.frontdoorBridgeUrl,
-                uiBridgeApiParameters.pkceCodeVerifier
-            )
-            true
-        } ?: false
-    }
->>>>>>> c2fef963
 
             val formattedUrl = request.url.toString().replace("///", "/").lowercase()
             val callbackUrl = viewModel.bootConfig.oauthRedirectURI.replace("///", "/").lowercase()
