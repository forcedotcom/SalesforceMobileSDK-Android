--- conflicted
+++ resolved
@@ -108,18 +108,15 @@
 
         // Setup content view.
         setContentView(R.layout.sf__login);
-<<<<<<< HEAD
         // TODO bring back login with idp button once positioning / hiding is correctly done
 //		if (SalesforceSDKManager.getInstance().isIDPLoginFlowEnabled()) {
 //            final Button button = findViewById(R.id.sf__idp_login_button);
 //            button.setVisibility(View.VISIBLE);
 //        }
-=======
         if (SalesforceSDKManager.getInstance().isIDPLoginFlowEnabled()) {
             final Button button = findViewById(R.id.sf__idp_login_button);
             button.setVisibility(View.VISIBLE);
         }
->>>>>>> 064304c4
 
         // Setup the WebView.
         final WebView webView = findViewById(R.id.sf__oauth_webview);
