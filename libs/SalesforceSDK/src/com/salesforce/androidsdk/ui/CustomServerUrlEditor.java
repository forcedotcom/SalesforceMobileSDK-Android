/*
 * Copyright (c) 2014-present, salesforce.com, inc.
 * All rights reserved.
 * Redistribution and use of this software in source and binary forms, with or
 * without modification, are permitted provided that the following conditions
 * are met:
 * - Redistributions of source code must retain the above copyright notice, this
 * list of conditions and the following disclaimer.
 * - Redistributions in binary form must reproduce the above copyright notice,
 * this list of conditions and the following disclaimer in the documentation
 * and/or other materials provided with the distribution.
 * - Neither the name of salesforce.com, inc. nor the names of its contributors
 * may be used to endorse or promote products derived from this software without
 * specific prior written permission of salesforce.com, inc.
 * THIS SOFTWARE IS PROVIDED BY THE COPYRIGHT HOLDERS AND CONTRIBUTORS "AS IS"
 * AND ANY EXPRESS OR IMPLIED WARRANTIES, INCLUDING, BUT NOT LIMITED TO, THE
 * IMPLIED WARRANTIES OF MERCHANTABILITY AND FITNESS FOR A PARTICULAR PURPOSE
 * ARE DISCLAIMED. IN NO EVENT SHALL THE COPYRIGHT OWNER OR CONTRIBUTORS BE
 * LIABLE FOR ANY DIRECT, INDIRECT, INCIDENTAL, SPECIAL, EXEMPLARY, OR
 * CONSEQUENTIAL DAMAGES (INCLUDING, BUT NOT LIMITED TO, PROCUREMENT OF
 * SUBSTITUTE GOODS OR SERVICES; LOSS OF USE, DATA, OR PROFITS; OR BUSINESS
 * INTERRUPTION) HOWEVER CAUSED AND ON ANY THEORY OF LIABILITY, WHETHER IN
 * CONTRACT, STRICT LIABILITY, OR TORT (INCLUDING NEGLIGENCE OR OTHERWISE)
 * ARISING IN ANY WAY OUT OF THE USE OF THIS SOFTWARE, EVEN IF ADVISED OF THE
 * POSSIBILITY OF SUCH DAMAGE.
 */
package com.salesforce.androidsdk.ui;

import android.app.DialogFragment;
import android.content.Context;
import android.content.DialogInterface;
import android.os.Bundle;
import android.text.Editable;
import android.text.SpannableString;
import android.view.LayoutInflater;
import android.view.View;
import android.view.View.OnFocusChangeListener;
import android.view.ViewGroup;
import android.webkit.URLUtil;
import android.widget.Button;
import android.widget.EditText;
import android.widget.Toast;

import com.salesforce.androidsdk.R;
import com.salesforce.androidsdk.app.SalesforceSDKManager;
import com.salesforce.androidsdk.config.LoginServerManager;

import okhttp3.HttpUrl;

/**
 * Custom dialog fragment to allow the user to set a label and URL to use for the login.
 */
public class CustomServerUrlEditor extends DialogFragment {

	boolean isDefault;
	private LoginServerManager loginServerManager;
	private Context context;
	private View rootView;

	/**
	 * Default constructor.
	 */
	public CustomServerUrlEditor() {
		context = SalesforceSDKManager.getInstance().getAppContext();

		// Login server manager.
		loginServerManager = SalesforceSDKManager.getInstance().getLoginServerManager();
	}

	@Override
    public View onCreateView(LayoutInflater inflater, ViewGroup container,
            Bundle savedInstanceState) {
        rootView = inflater.inflate(R.layout.sf__custom_server_url, container);
        final String label = getEditDefaultValue(R.id.sf__picker_custom_label);
		final String urlValue = getEditDefaultValue(R.id.sf__picker_custom_url);
		isDefault = urlValue.equals(getString(R.string.sf__server_url_default_custom_url));
		if (isDefault) {
			getDialog().setTitle(R.string.sf__server_url_add_title);
		} else {
			getDialog().setTitle(R.string.sf__server_url_edit_title);
		}
		setEditText(R.id.sf__picker_custom_label, label);
		setEditText(R.id.sf__picker_custom_url, urlValue);

		/*
		 * Sets handlers in the code for the dialog. 
		 */
		final Button applyBtn = rootView.findViewById(R.id.sf__apply_button);
		applyBtn.setOnClickListener(new View.OnClickListener() {

			@Override
			public void onClick(View v) {
				final String lbl = validateInput(R.id.sf__picker_custom_label);
				if (lbl == null) {
					return;
				}
<<<<<<< HEAD
				final String val = validateInput(salesforceR.idPickerCustomUrl());
				if (val == null || HttpUrl.parse(val) == null) {
=======
				final String val = validateInput(R.id.sf__picker_custom_url);
				if (val == null) {
>>>>>>> b2ce9c2c
					return;
				}

				// Saves state and dismisses the dialog.
				loginServerManager.addCustomLoginServer(lbl.trim(), val.trim());
				dismiss();
			}
		});
		final Button cancelBtn = rootView.findViewById(R.id.sf__cancel_button);
		cancelBtn.setOnClickListener(new View.OnClickListener() {

			@Override
			public void onClick(View v) {
				dismiss();
			}
		});
		return rootView;
    }

	@Override
	public void onDismiss(DialogInterface dialog) {
		final ServerPickerActivity activity = (ServerPickerActivity) getActivity();
		if (activity != null) {
			activity.rebuildDisplay();
		}
	}

	/**
	 * Returns the root view of this fragment (used mainly by tests).
	 *
	 * @return Root view.
	 */
	public View getRootView() {
		return rootView;
	}

	private void setEditText(int editId, String value) {
		if (value == null) {
			throw new RuntimeException("Value cannot be null");
		}
		final EditText et = rootView.findViewById(editId);
		final SpannableString labelSpan = new SpannableString(value);
		if (et != null) {
			et.setText(labelSpan);
			if (et.getOnFocusChangeListener() == null) {
				et.setOnFocusChangeListener(new OnFocusChangeListener() {

					@Override
					public void onFocusChange(View v, boolean hasFocus) {
						final EditText et = (EditText) v;
						boolean isDefaultValue = et.getText().toString().equals(
								getEditDefaultValue(et.getId()));
						if (hasFocus && isDefaultValue) {
							et.getText().clear();
						} else if (!hasFocus && et.getText().toString().equals("")) {
							if (et.getId() == R.id.sf__picker_custom_label) {
								setEditText(R.id.sf__picker_custom_label, getEditDefaultValue(et.getId()));
							} else {
								setEditText(R.id.sf__picker_custom_url, getEditDefaultValue(et.getId()));
							}
						}
					}
				});
			}
		}
	}

	private String validateInput(int editId) {
		final EditText et = rootView.findViewById(editId);
		final Editable etVal = et.getText();
		boolean isInvalidValue = etVal.toString().equals(getEditDefaultValue(editId))
				|| etVal.toString().equals("");

		/*
		 * Ensures that the URL is a 'https://' URL, since OAuth requires 'https://'.
		 */
		if (editId == R.id.sf__picker_custom_url) {
			isInvalidValue = !URLUtil.isHttpsUrl(etVal.toString());
			if (isInvalidValue) {
				Toast.makeText(context, getString(R.string.sf__invalid_server_url),
						Toast.LENGTH_SHORT).show();
			}
		}
		if (isInvalidValue) {
			et.selectAll();
			et.requestFocus();
			return null;
		}
		return etVal.toString();
	}

	private String getEditDefaultValue(int editId) {
		if (editId == R.id.sf__picker_custom_label) {
			return getString(R.string.sf__server_url_default_custom_label);
		} else { 
			return getString(R.string.sf__server_url_default_custom_url);
		}
	}
}<|MERGE_RESOLUTION|>--- conflicted
+++ resolved
@@ -94,13 +94,8 @@
 				if (lbl == null) {
 					return;
 				}
-<<<<<<< HEAD
-				final String val = validateInput(salesforceR.idPickerCustomUrl());
+				final String val = validateInput(R.id.sf__picker_custom_url);
 				if (val == null || HttpUrl.parse(val) == null) {
-=======
-				final String val = validateInput(R.id.sf__picker_custom_url);
-				if (val == null) {
->>>>>>> b2ce9c2c
 					return;
 				}
 
