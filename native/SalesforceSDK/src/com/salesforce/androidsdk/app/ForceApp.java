/*
 * Copyright (c) 2011, salesforce.com, inc.
 * All rights reserved.
 * Redistribution and use of this software in source and binary forms, with or
 * without modification, are permitted provided that the following conditions
 * are met:
 * - Redistributions of source code must retain the above copyright notice, this
 * list of conditions and the following disclaimer.
 * - Redistributions in binary form must reproduce the above copyright notice,
 * this list of conditions and the following disclaimer in the documentation
 * and/or other materials provided with the distribution.
 * - Neither the name of salesforce.com, inc. nor the names of its contributors
 * may be used to endorse or promote products derived from this software without
 * specific prior written permission of salesforce.com, inc.
 * THIS SOFTWARE IS PROVIDED BY THE COPYRIGHT HOLDERS AND CONTRIBUTORS "AS IS"
 * AND ANY EXPRESS OR IMPLIED WARRANTIES, INCLUDING, BUT NOT LIMITED TO, THE
 * IMPLIED WARRANTIES OF MERCHANTABILITY AND FITNESS FOR A PARTICULAR PURPOSE
 * ARE DISCLAIMED. IN NO EVENT SHALL THE COPYRIGHT OWNER OR CONTRIBUTORS BE
 * LIABLE FOR ANY DIRECT, INDIRECT, INCIDENTAL, SPECIAL, EXEMPLARY, OR
 * CONSEQUENTIAL DAMAGES (INCLUDING, BUT NOT LIMITED TO, PROCUREMENT OF
 * SUBSTITUTE GOODS OR SERVICES; LOSS OF USE, DATA, OR PROFITS; OR BUSINESS
 * INTERRUPTION) HOWEVER CAUSED AND ON ANY THEORY OF LIABILITY, WHETHER IN
 * CONTRACT, STRICT LIABILITY, OR TORT (INCLUDING NEGLIGENCE OR OTHERWISE)
 * ARISING IN ANY WAY OUT OF THE USE OF THIS SOFTWARE, EVEN IF ADVISED OF THE
 * POSSIBILITY OF SUCH DAMAGE.
 */
package com.salesforce.androidsdk.app;

import java.util.HashMap;
import java.util.Map;
import java.util.UUID;

import android.accounts.AccountManagerCallback;
import android.accounts.AccountManagerFuture;
import android.app.Activity;
import android.app.Application;
import android.content.Context;
import android.content.Intent;
import android.content.SharedPreferences;
import android.content.SharedPreferences.Editor;
import android.content.pm.PackageInfo;
import android.content.pm.PackageManager.NameNotFoundException;
import android.content.res.Configuration;
import android.os.Build;
import android.util.Log;
import android.webkit.CookieManager;
import android.webkit.CookieSyncManager;

import com.salesforce.androidsdk.auth.HttpAccess;
import com.salesforce.androidsdk.rest.ClientManager;
import com.salesforce.androidsdk.security.Encryptor;
import com.salesforce.androidsdk.security.PasscodeManager;
import com.salesforce.androidsdk.security.PasscodeManager.HashConfig;
import com.salesforce.androidsdk.store.DBOperations;
import com.salesforce.androidsdk.store.Database;
import com.salesforce.androidsdk.store.SmartStore;
import com.salesforce.androidsdk.ui.LoginActivity;
import com.salesforce.androidsdk.ui.SalesforceR;
import com.salesforce.androidsdk.util.EventsObservable;
import com.salesforce.androidsdk.util.EventsObservable.EventType;

/**
 * Super class for all force applications.
 * You should extend this class or make sure to initialize HttpAccess in your application's onCreate method.
 */
public abstract class ForceApp extends Application {

	/**
	 * Current version of this SDK.
	 */
<<<<<<< HEAD
    public static final String SDK_VERSION = "1.2";

    /*
     * Last phone version
     */
	private static final int GINGERBREAD_MR1 = 10;
=======
    public static final String SDK_VERSION = "1.1.2";
>>>>>>> 7904e700

	/**
     * Instance of the ForceApp to use for this process.
     */
    public static ForceApp APP;
    

	/**************************************************************************************************
	 * 
	 * Abstract methods: to be implemented by subclass
	 * 
	 **************************************************************************************************/
    
    /**
	 * Note: If you return 0, the user will not have to enter a passcode.
	 * @return The lock timeout in minutes, or 0 for never.
	 */
	public abstract int getLockTimeoutMinutes();
	
    /**
     * @return The class for the main activity.
     */
	public abstract Class<? extends Activity> getMainActivityClass();
	
    /**
     * @return SalesforceR object which allows reference to resources living outside the SDK.
     */
    public abstract SalesforceR getSalesforceR();
	
	/**
	 * This function must return the same value for name even when the application is restarted.
	 * @param name The name associated with they key.
	 * @return The key used for encrypting salts and keys.
	 */
    protected abstract String getKey(String name);

	/**************************************************************************************************/

    /**
     * @return the class of the activity used to perform the login process and create the account.
     * You can override this if you want to customize the LoginAcitivty 
     */
    public Class<? extends Activity> getLoginActivityClass() {
    	return LoginActivity.class;
    }
    
    // passcode manager
    private PasscodeManager passcodeManager;
    
    @Override
    public void onCreate() {
        super.onCreate();

        // Initialize encryption module
        Encryptor.init(this);
        
        // Initialize the http client
        String extendedUserAgent = getUserAgent() + " Native";
        HttpAccess.init(this, extendedUserAgent);
        
		// Done
        APP = this;
        EventsObservable.get().notifyEvent(EventType.AppCreateComplete);
    }
    
	/**
	 * @return The passcode manager associated with the app.
	 */
	public synchronized PasscodeManager getPasscodeManager() {
		// Only creating passcode manager if used
		if (passcodeManager == null) {
			passcodeManager = new PasscodeManager(this, getLockTimeoutMinutes(),
					getVerificationHashConfig(),
					getEncryptionHashConfig());
		}
		return passcodeManager;
	}
	
	/**
	 * @return the database used that contains the smart store
	 */
	public SmartStore getSmartStore() {
		String passcodeHash = getPasscodeHash();
		Database db = passcodeHash == null 
				? DBOperations.getWritableDatabase(this) // not encrypted
				: DBOperations.getWritableDatabase(this, passcodeHash); // encrypted
		return new SmartStore(db);
	}

	/**
	 * @return The hashed passcode, or null if it's not required.
	 */
	public String getPasscodeHash() {
		return passcodeManager == null ? null : passcodeManager.getPasscodeHash();
	}
	
	
	/**
	 * @return The name of the application (as defined in AndroidManifest.xml).
	 */
	public String getApplicationName() {
		return getPackageManager().getApplicationLabel(getApplicationInfo()).toString();
	}
	
    /**
     * @return Hash salts and key to use for creating the hash of the passcode used for encryption.
	 * Unique for installation.
     */
    protected HashConfig getEncryptionHashConfig() {
		return new HashConfig(getUuId("eprefix"), getUuId("esuffix"), getUuId("ekey"));
	}

    /**
     * @return The hash salt and key to use for creating the hash of the passcode used for verification.
     * Unique to the installation.
     */
	protected HashConfig getVerificationHashConfig() {
		return new HashConfig(getUuId("vprefix"), getUuId("vsuffix"), getUuId("vkey"));
	}
	
	/**
     * Wipe out the stored authentication credentials (remove account) and restart the app.
     */
    public void logout(Activity frontActivity) {
    	// Finish front activity if specified
    	if (frontActivity != null) {
    		frontActivity.finish();
    	}
    	
    	// Remove account if any
    	ClientManager clientMgr = new ClientManager(this, getAccountType(), null/* we are not doing any login*/);
    	clientMgr.removeAccountAsync(new AccountManagerCallback<Boolean>() {
			
			@Override
			public void run(AccountManagerFuture<Boolean> arg0) {
		        // Clear cookies 
		        CookieSyncManager.createInstance(ForceApp.this);
		        CookieManager.getInstance().removeAllCookie();
		    	
		        // Restart application
		        Intent i = new Intent(ForceApp.this, getMainActivityClass());
		        i.setFlags(Intent.FLAG_ACTIVITY_NEW_TASK);
		        startActivity(i);
			}
		});
    }
    
	/**
	 * Set a user agent string based on the mobile SDK version. We are building
	 * a user agent of the form: SalesforceMobileSDK/<salesforceSDK version>
	 * android/<android OS version> appName/appVersion
	 * 
	 * @return The user agent string to use for all requests.
	 */
	public final String getUserAgent() {
		String appName = "";
		String appVersion = "";
		try {
			PackageInfo packageInfo = getPackageManager().getPackageInfo(getPackageName(), 0);
			appName = getString(packageInfo.applicationInfo.labelRes);
	    	appVersion = packageInfo.versionName;
		} 
		catch (NameNotFoundException e) {
			Log.w("ForceApp:getUserAgent", e);
		}

		return String.format("SalesforceMobileSDK/%s android mobile/%s (%s) %s/%s", SDK_VERSION, Build.VERSION.RELEASE, Build.MODEL, appName, appVersion);
	}

    /**
     * @return The authentication account type (should match authenticator.xml).
     */
	public String getAccountType() {
		return getString(getSalesforceR().stringAccountType());
	}
	
    /**
     * Helper function
     * @return true if application is running on a tablet
     */
    public static boolean isTablet() {
        if (Build.VERSION.SDK_INT <= GINGERBREAD_MR1) {
            return false;
        } else if ((APP.getResources().getConfiguration().screenLayout & Configuration.SCREENLAYOUT_SIZE_MASK) == Configuration.SCREENLAYOUT_SIZE_XLARGE) {
            return true;
        }
        return false;
    }
	
	@Override
    public String toString() {
		StringBuilder sb = new StringBuilder();
		sb.append(this.getClass()).append(": {\n")
		  .append("   accountType: ").append(getAccountType()).append("\n")
		  .append("   userAgent: ").append(getUserAgent()).append("\n")
		  .append("   mainActivityClass: ").append(getMainActivityClass()).append("\n")
		  .append("   isFileSystemEncrypted: ").append(Encryptor.isFileSystemEncrypted()).append("\n")
		  .append("   lockTimeoutMinutes: ").append(getLockTimeoutMinutes()).append("\n");

		if (null != passcodeManager) {
			//passcodeManager may be null at startup if the app is running in debug mode
		  sb.append("   hasStoredPasscode: ").append(passcodeManager.hasStoredPasscode(this)).append("\n");
		}
		
		sb.append("}\n");
		
		return sb.toString();

    }
    
	/*
	 * Random keys persisted encrypted in a private preference file
	 * This is provided as an example.
	 * We recommend you provide you own implementation for creating the HashConfig's.
	 * 
	 */
	private Map<String, String> uuids = new HashMap<String, String>();
	private synchronized String getUuId(String name) {
		if (uuids.get(name) != null) return uuids.get(name);
		SharedPreferences sp = getSharedPreferences("uuids", Context.MODE_PRIVATE);
		if (!sp.contains(name)) {
			String uuid = UUID.randomUUID().toString();
			Editor e = sp.edit();
			e.putString(name, Encryptor.encrypt(uuid, getKey(name)));
			e.commit();
		}
		return Encryptor.decrypt(sp.getString(name, null), getKey(name));
	}
}<|MERGE_RESOLUTION|>--- conflicted
+++ resolved
@@ -68,16 +68,12 @@
 	/**
 	 * Current version of this SDK.
 	 */
-<<<<<<< HEAD
     public static final String SDK_VERSION = "1.2";
 
     /*
      * Last phone version
      */
 	private static final int GINGERBREAD_MR1 = 10;
-=======
-    public static final String SDK_VERSION = "1.1.2";
->>>>>>> 7904e700
 
 	/**
      * Instance of the ForceApp to use for this process.
