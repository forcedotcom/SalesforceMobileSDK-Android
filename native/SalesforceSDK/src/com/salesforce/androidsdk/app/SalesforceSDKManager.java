/*
 * Copyright (c) 2012, salesforce.com, inc.
 * All rights reserved.
 * Redistribution and use of this software in source and binary forms, with or
 * without modification, are permitted provided that the following conditions
 * are met:
 * - Redistributions of source code must retain the above copyright notice, this
 * list of conditions and the following disclaimer.
 * - Redistributions in binary form must reproduce the above copyright notice,
 * this list of conditions and the following disclaimer in the documentation
 * and/or other materials provided with the distribution.
 * - Neither the name of salesforce.com, inc. nor the names of its contributors
 * may be used to endorse or promote products derived from this software without
 * specific prior written permission of salesforce.com, inc.
 * THIS SOFTWARE IS PROVIDED BY THE COPYRIGHT HOLDERS AND CONTRIBUTORS "AS IS"
 * AND ANY EXPRESS OR IMPLIED WARRANTIES, INCLUDING, BUT NOT LIMITED TO, THE
 * IMPLIED WARRANTIES OF MERCHANTABILITY AND FITNESS FOR A PARTICULAR PURPOSE
 * ARE DISCLAIMED. IN NO EVENT SHALL THE COPYRIGHT OWNER OR CONTRIBUTORS BE
 * LIABLE FOR ANY DIRECT, INDIRECT, INCIDENTAL, SPECIAL, EXEMPLARY, OR
 * CONSEQUENTIAL DAMAGES (INCLUDING, BUT NOT LIMITED TO, PROCUREMENT OF
 * SUBSTITUTE GOODS OR SERVICES; LOSS OF USE, DATA, OR PROFITS; OR BUSINESS
 * INTERRUPTION) HOWEVER CAUSED AND ON ANY THEORY OF LIABILITY, WHETHER IN
 * CONTRACT, STRICT LIABILITY, OR TORT (INCLUDING NEGLIGENCE OR OTHERWISE)
 * ARISING IN ANY WAY OUT OF THE USE OF THIS SOFTWARE, EVEN IF ADVISED OF THE
 * POSSIBILITY OF SUCH DAMAGE.
 */
package com.salesforce.androidsdk.app;

import java.net.URI;

import android.accounts.Account;
import android.accounts.AccountManager;
import android.accounts.AccountManagerCallback;
import android.accounts.AccountManagerFuture;
import android.app.Activity;
import android.content.Context;
import android.content.Intent;
import android.content.pm.PackageInfo;
import android.content.pm.PackageManager.NameNotFoundException;
import android.content.res.Configuration;
import android.os.AsyncTask;
import android.os.Build;
import android.util.Log;
import android.webkit.CookieManager;
import android.webkit.CookieSyncManager;

import com.salesforce.androidsdk.auth.AccountWatcher;
import com.salesforce.androidsdk.auth.AccountWatcher.AccountRemoved;
import com.salesforce.androidsdk.auth.AuthenticatorService;
import com.salesforce.androidsdk.auth.HttpAccess;
import com.salesforce.androidsdk.auth.LoginServerManager;
import com.salesforce.androidsdk.auth.OAuth2;
import com.salesforce.androidsdk.rest.BootConfig;
import com.salesforce.androidsdk.rest.ClientManager;
import com.salesforce.androidsdk.rest.ClientManager.LoginOptions;
import com.salesforce.androidsdk.security.Encryptor;
import com.salesforce.androidsdk.security.PRNGFixes;
import com.salesforce.androidsdk.security.PasscodeManager;
import com.salesforce.androidsdk.ui.LoginActivity;
import com.salesforce.androidsdk.ui.SalesforceR;
import com.salesforce.androidsdk.ui.sfhybrid.SalesforceDroidGapActivity;
import com.salesforce.androidsdk.util.EventsObservable;
import com.salesforce.androidsdk.util.EventsObservable.EventType;

/**
 * Singleton class used as an interface to the various
 * functions provided by the Salesforce SDK. This class
 * should be instantiated in order to use the Salesforce SDK.
 */
public class SalesforceSDKManager implements AccountRemoved {

    /**
     * Current version of this SDK.
     */
<<<<<<< HEAD
    public static final String SDK_VERSION = "2.1.0.unstable";
=======
    public static final String SDK_VERSION = "2.0.4";
>>>>>>> f716d595

    /**
     * Last phone version.
     */
    private static final int GINGERBREAD_MR1 = 10;

    /**
     * Default app name.
     */
    private static final String DEFAULT_APP_DISPLAY_NAME = "Salesforce";

    /**
     * Instance of the SalesforceSDKManager to use for this process.
     */
    protected static SalesforceSDKManager INSTANCE;

    protected Context context;
    protected KeyInterface keyImpl;
    protected LoginOptions loginOptions;
    protected Class<? extends Activity> mainActivityClass;
    protected Class<? extends Activity> loginActivityClass = LoginActivity.class;
    protected AccountWatcher accWatcher;
    private String encryptionKey;
    private SalesforceR salesforceR = new SalesforceR();
    private PasscodeManager passcodeManager;
    private LoginServerManager loginServerManager;
    private boolean isTestRun = false;

    /**
     * Returns a singleton instance of this class.
     *
     * @param context Application context.
     * @return Singleton instance of SalesforceSDKManager.
     */
    public static SalesforceSDKManager getInstance() {
    	if (INSTANCE != null) {
    		return INSTANCE;
    	} else {
            throw new RuntimeException("Applications need to call SalesforceSDKManager.init() first.");
    	}
    }

    /**
     * Protected constructor.
     *
     * @param context Application context.
     * @param keyImpl Implementation for KeyInterface.
     * @param mainActivity Activity that should be launched after the login flow.
     * @param loginActivity Login activity.
     */
    protected SalesforceSDKManager(Context context, KeyInterface keyImpl, 
    		Class<? extends Activity> mainActivity, Class<? extends Activity> loginActivity) {
    	this.context = context;
    	this.keyImpl = keyImpl;
    	this.mainActivityClass = mainActivity;
    	if (loginActivity != null) {
            this.loginActivityClass = loginActivity;	
    	}
    }

    /**
     * Returns the class for the main activity.
     *
     * @return The class for the main activity.
     */
    public Class<? extends Activity> getMainActivityClass() {
    	return mainActivityClass;
    }

    public interface KeyInterface {

        /**
         * This function must return the same value for name
         * even when the application is restarted. The value this
         * function returns must be Base64 encoded.
         *
         * {@link Encryptor#isBase64Encoded(String)} can be used to
         * determine whether the generated key is Base64 encoded.
         *
         * {@link Encryptor#hash(String, String)} can be used to
         * generate a Base64 encoded string.
         *
         * For example:
         * <code>
         * Encryptor.hash(name + "12s9adfgret=6235inkasd=012", name + "12kl0dsakj4-cuygsdf625wkjasdol8");
         * </code>
         *
         * @param name The name associated with the key.
         * @return The key used for encrypting salts and keys.
         */
        public String getKey(String name);
    }

    /**
     * This function must return the same value for name
     * even when the application is restarted. The value this
     * function returns must be Base64 encoded.
     *
     * {@link Encryptor#isBase64Encoded(String)} can be used to
     * determine whether the generated key is Base64 encoded.
     *
     * {@link Encryptor#hash(String, String)} can be used to
     * generate a Base64 encoded string.
     *
     * For example:
     * <code>
     * Encryptor.hash(name + "12s9adfgret=6235inkasd=012", name + "12kl0dsakj4-cuygsdf625wkjasdol8");
     * </code>
     *
     * @param name The name associated with the key.
     * @return The key used for encrypting salts and keys.
     */
    public String getKey(String name) {
    	String key = null;
    	if (keyImpl != null) {
    		key = keyImpl.getKey(name);
    	}
    	return key;
    }

    /**
     * Before 1.3, SalesforceSDK was packaged as a jar, and project had to provide a subclass of SalesforceR.
     * Since 1.3, SalesforceSDK is packaged as a library project and we no longer need to to that.
     * @return SalesforceR object which allows reference to resources living outside the SDK.
     */
    public SalesforceR getSalesforceR() {
        return salesforceR;
    }

    /**
     * Returns the class of the activity used to perform the login process and create the account.
     *
     * @return the class of the activity used to perform the login process and create the account.
     */
    public Class<? extends Activity> getLoginActivityClass() {
    	return loginActivityClass;
    }

	/**
     * Returns login options associated with the app.
     *
	 * @return LoginOptions instance.
	 */
	public LoginOptions getLoginOptions() {
		if (loginOptions == null) {
			final BootConfig config = BootConfig.getBootConfig(context);
			loginOptions = new LoginOptions(null, getPasscodeHash(), config.getOauthRedirectURI(),
	        		config.getRemoteAccessConsumerKey(), config.getOauthScopes());
		}
		return loginOptions;
	}

	/**
	 * Initializes components required for this class
	 * to properly function. This method is for internal
	 * usage by the Salesforce Mobile SDK.
	 *
	 * @param context Application context.
     * @param keyImpl Implementation of KeyInterface.
     * @param mainActivity Activity that should be launched after the login flow.
     * @param loginActivity Login activity.
	 */
    private static void init(Context context, KeyInterface keyImpl,
    		Class<? extends Activity> mainActivity, Class<? extends Activity> loginActivity) {
    	if (INSTANCE == null) {
    		INSTANCE = new SalesforceSDKManager(context, keyImpl, mainActivity, loginActivity);
    	}
    	initInternal(context);
    }

	/**
	 * Initializes components required for this class
	 * to properly function. This method is for internal
	 * usage by the Salesforce Mobile SDK or by subclasses
	 * of SalesforceSDKManager.
	 *
	 * @param context Application context.
	 */
    public static void initInternal(Context context) {

    	// Applies PRNG fixes for certain older versions of Android.
    	PRNGFixes.apply();

        // Initializes the encryption module.
        Encryptor.init(context);

        // Initializes the HTTP client.
        HttpAccess.init(context, INSTANCE.getUserAgent());

        // Ensures that we have a CookieSyncManager instance.
        CookieSyncManager.createInstance(context);

        // Initializes an AccountWatcher instance.
        INSTANCE.accWatcher = new AccountWatcher(context, INSTANCE);

        // Upgrades to the latest version.
        UpgradeManager.getInstance().upgradeAccMgr();
        EventsObservable.get().notifyEvent(EventType.AppCreateComplete);
    }

	/**
	 * Initializes components required for this class
	 * to properly function. This method should be called
	 * by hybrid apps using the Salesforce Mobile SDK.
	 *
	 * @param context Application context.
     * @param keyImpl Implementation of KeyInterface.
	 */
    public static void initHybrid(Context context, KeyInterface keyImpl) {
    	SalesforceSDKManager.init(context, keyImpl, SalesforceDroidGapActivity.class, LoginActivity.class);
    }

	/**
	 * Initializes components required for this class
	 * to properly function. This method should be called
	 * by hybrid apps using the Salesforce Mobile SDK.
	 *
	 * @param context Application context.
     * @param keyImpl Implementation of KeyInterface.
     * @param loginActivity Login activity.
	 */
    public static void initHybrid(Context context, KeyInterface keyImpl, Class<? extends Activity> loginActivity) {
    	SalesforceSDKManager.init(context, keyImpl, SalesforceDroidGapActivity.class, loginActivity);
    }

	/**
	 * Initializes components required for this class
	 * to properly function. This method should be called
	 * by hybrid apps that use a subclass of SalesforceDroidGapActivity.
	 *
	 * @param context Application context.
     * @param keyImpl Implementation of KeyInterface.
     * @param mainActivity Main activity.
     * @param loginActivity Login activity.
	 */
    public static void initHybrid(Context context, KeyInterface keyImpl,
    		Class<? extends SalesforceDroidGapActivity> mainActivity, Class<? extends Activity> loginActivity) {
    	SalesforceSDKManager.init(context, keyImpl, mainActivity, loginActivity);
    }

	/**
	 * Initializes components required for this class
	 * to properly function. This method should be called
	 * by native apps using the Salesforce Mobile SDK.
	 *
	 * @param context Application context.
     * @param keyImpl Implementation of KeyInterface.
     * @param mainActivity Activity that should be launched after the login flow.
	 */
    public static void initNative(Context context, KeyInterface keyImpl, Class<? extends Activity> mainActivity) {
    	SalesforceSDKManager.init(context, keyImpl, mainActivity, LoginActivity.class);
    }

	/**
	 * Initializes components required for this class
	 * to properly function. This method should be called
	 * by native apps using the Salesforce Mobile SDK.
	 *
	 * @param context Application context.
     * @param keyImpl Implementation of KeyInterface.
     * @param mainActivity Activity that should be launched after the login flow.
     * @param loginActivity Login activity.
	 */
    public static void initNative(Context context, KeyInterface keyImpl, Class<? extends Activity> mainActivity, Class<? extends Activity> loginActivity) {
    	SalesforceSDKManager.init(context, keyImpl, mainActivity, loginActivity);
    }

    /**
     * Returns whether the SDK should automatically logout when the
     * access token is revoked. This should be overridden to return
     * false, if the app wants to handle cleanup by itself when the
     * access token is revoked.
     *
     * @return True - if the SDK should automatically logout, False - otherwise.
     */
    public boolean shouldLogoutWhenTokenRevoked() {
    	return true;
    }

    /**
     * Returns the application context.
     *
     * @return Application context.
     */
    public Context getAppContext() {
    	return context;
    }

    @Override
    public void onAccountRemoved() {
        INSTANCE.cleanUp(null);
    }

    /**
     * Returns the login server manager associated with SalesforceSDKManager.
     *
     * @return LoginServerManager instance.
     */
    public synchronized LoginServerManager getLoginServerManager() {
        if (loginServerManager == null) {
        	loginServerManager = new LoginServerManager(context);
        }
        return loginServerManager;
    }    

    /**
     * Returns the passcode manager associated with SalesforceSDKManager.
     *
     * @return PasscodeManager instance.
     */
    public synchronized PasscodeManager getPasscodeManager() {
        if (passcodeManager == null) {
            passcodeManager = new PasscodeManager(context);
        }
        return passcodeManager;
    }

    /**
     * Changes the passcode to a new value.
     *
     * @param oldPass Old passcode.
     * @param newPass New passcode.
     */
    public synchronized void changePasscode(String oldPass, String newPass) {
        if (!isNewPasscode(oldPass, newPass)) {
            return;
        }

        // Resets the cached encryption key, since the passcode has changed.
        encryptionKey = null;
        ClientManager.changePasscode(oldPass, newPass);
    }

    /**
     * Checks if the new passcode is different from the old passcode.
     *
     * @param oldPass Old passcode.
     * @param newPass New passcode.
     * @return True - if the new passcode is different from the old passcode, False - otherwise.
     */
    protected boolean isNewPasscode(String oldPass, String newPass) {
        return !((oldPass == null && newPass == null)
                || (oldPass != null && newPass != null && oldPass.trim().equals(newPass.trim())));
    }

    /**
     * Returns the encryption key being used.
     *
     * @param actualPass Passcode.
     * @return Encryption key for passcode.
     */
    public synchronized String getEncryptionKeyForPasscode(String actualPass) {
        if (actualPass != null && !actualPass.trim().equals("")) {
            return actualPass;
        }
        if (encryptionKey == null) {
            encryptionKey = getPasscodeManager().hashForEncryption("");
        }
        return encryptionKey;
    }

    /**
     * Returns the app display name used by the passcode dialog.
     *
     * @return App display string.
     */
    public String getAppDisplayString() {
    	return DEFAULT_APP_DISPLAY_NAME;
    }

    /**
     * Returns the passcode hash being used.
     *
     * @return The hashed passcode, or null if it's not required.
     */
    public String getPasscodeHash() {
        return passcodeManager == null ? null : passcodeManager.getPasscodeHash();
    }

    /**
     * Returns the name of the application (as defined in AndroidManifest.xml).
     *
     * @return The name of the application.
     */
    public String getApplicationName() {
        return context.getPackageManager().getApplicationLabel(context.getApplicationInfo()).toString();
    }

    /**
     * Checks if network connectivity exists.
     *
     * @return True - if network is available, False - otherwise.
     */
    public boolean hasNetwork() {
    	return HttpAccess.DEFAULT.hasNetwork();
    }

    /**
     * Cleans up cached credentials and data.
     *
     * @param frontActivity Front activity.
     */
    protected void cleanUp(Activity frontActivity) {

        // Finishes front activity if specified.
        if (frontActivity != null) {
            frontActivity.finish();
        }

        // Resets passcode and encryption key, if any.
        getPasscodeManager().reset(context);
        passcodeManager = null;
        encryptionKey = null;
        UUIDManager.resetUuids();
    }

    /**
     * Starts login flow if user account has been removed.
     */
    protected void startLoginPage() {

        // Clears cookies.
        CookieSyncManager.createInstance(context);
        CookieManager.getInstance().removeAllCookie();

        // Restarts the application.
        final Intent i = new Intent(context, getMainActivityClass());
        i.setFlags(Intent.FLAG_ACTIVITY_NEW_TASK);
        context.startActivity(i);
    }

    /**
     * Wipes out the stored authentication credentials (removes the account)
     * and restarts the app, if specified.
     *
     * @param frontActivity Front activity.
     */
    public void logout(Activity frontActivity) {
        logout(frontActivity, true);
    }

    /**
     * Wipes out the stored authentication credentials (removes the account)
     * and restarts the app, if specified.
     *
     * @param frontActivity Front activity.
     * @param showLoginPage True - if the login page should be shown, False - otherwise.
     */
    public void logout(Activity frontActivity, final boolean showLoginPage) {
        final ClientManager clientMgr = new ClientManager(context, getAccountType(), null, shouldLogoutWhenTokenRevoked());
		final AccountManager mgr = AccountManager.get(context);
		String refreshToken = null;
		String clientId = null;
		String loginServer = null;
		final Account account = clientMgr.getAccount();
		if (account != null) {
	        refreshToken = SalesforceSDKManager.decryptWithPasscode(mgr.getPassword(account), getPasscodeHash());
	        clientId = SalesforceSDKManager.decryptWithPasscode(mgr.getUserData(account, AuthenticatorService.KEY_CLIENT_ID), getPasscodeHash());
	        loginServer = SalesforceSDKManager.decryptWithPasscode(mgr.getUserData(account, AuthenticatorService.KEY_INSTANCE_URL), getPasscodeHash());	
		}
        if (accWatcher != null) {
    		accWatcher.remove();
    		accWatcher = null;
    	}
    	cleanUp(frontActivity);

    	// Removes the exisiting account, if any.
    	if (clientMgr.getAccount() == null) {
    		EventsObservable.get().notifyEvent(EventType.LogoutComplete);
    		if (showLoginPage) {
    			startLoginPage();
    		}
    	} else {
    		clientMgr.removeAccountAsync(new AccountManagerCallback<Boolean>() {

    			@Override
    			public void run(AccountManagerFuture<Boolean> arg0) {
    				EventsObservable.get().notifyEvent(EventType.LogoutComplete);
    				if (showLoginPage) {
    					startLoginPage();
    				}
    			}
    		});
    	}

    	// Revokes the existing refresh token.
        if (shouldLogoutWhenTokenRevoked() && account != null) {
        	new RevokeTokenTask(refreshToken, clientId, loginServer).execute();
        }
    }

    /**
     * Returns a user agent string based on the mobile SDK version. We are building
     * a user agent of the form:
     *   SalesforceMobileSDK/<salesforceSDK version> android/<android OS version> appName/appVersion <Native|Hybrid>
     *
     * @return The user agent string to use for all requests.
     */
    public final String getUserAgent() {
        String appName = "";
        String appVersion = "";
        try {
            PackageInfo packageInfo = context.getPackageManager().getPackageInfo(context.getPackageName(), 0);
            appName = context.getString(packageInfo.applicationInfo.labelRes);
            appVersion = packageInfo.versionName;
        } catch (NameNotFoundException e) {
            Log.w("SalesforceSDKManager:getUserAgent", e);
        }
	    String nativeOrHybrid = (isHybrid() ? "Hybrid" : "Native");
	    return String.format("SalesforceMobileSDK/%s android mobile/%s (%s) %s/%s %s",
	            SDK_VERSION, Build.VERSION.RELEASE, Build.MODEL, appName, appVersion, nativeOrHybrid);
	}

	/**
	 * Returns whether the application is a hybrid application or not.
	 *
	 * @return True - if this is an hybrid application, False - otherwise.
	 */
	public boolean isHybrid() {
		return SalesforceDroidGapActivity.class.isAssignableFrom(getMainActivityClass());
	}

    /**
     * Returns the authentication account type (should match authenticator.xml).
     *
     * @return Account type string.
     */
    public String getAccountType() {
        return context.getString(getSalesforceR().stringAccountType());
    }

    /**
     * Returns whether the app is running on a tablet or not.
     *
     * @return True - if application is running on a tablet, False - otherwise.
     */
    public static boolean isTablet() {
        if (Build.VERSION.SDK_INT <= GINGERBREAD_MR1) {
            return false;
        } else if ((INSTANCE.context.getResources().getConfiguration().screenLayout & Configuration.SCREENLAYOUT_SIZE_MASK) == Configuration.SCREENLAYOUT_SIZE_XLARGE) {
            return true;
        }
        return false;
    }

    @Override
    public String toString() {
        final StringBuilder sb = new StringBuilder();
        sb.append(this.getClass()).append(": {\n")
          .append("   accountType: ").append(getAccountType()).append("\n")
          .append("   userAgent: ").append(getUserAgent()).append("\n")
          .append("   mainActivityClass: ").append(getMainActivityClass()).append("\n")
          .append("   isFileSystemEncrypted: ").append(Encryptor.isFileSystemEncrypted()).append("\n");
        if (passcodeManager != null) {

            // passcodeManager may be null at startup if the app is running in debug mode.
            sb.append("   hasStoredPasscode: ").append(passcodeManager.hasStoredPasscode(context)).append("\n");
        }
        sb.append("}\n");
        return sb.toString();
    }

    /**
     * Encrypts the data using the passcode as the encryption key.
     *
     * @param data Data to be encrypted.
     * @param passcode Encryption key.
     * @return Encrypted data.
     */
    public static String encryptWithPasscode(String data, String passcode) {
        return Encryptor.encrypt(data, SalesforceSDKManager.INSTANCE.getEncryptionKeyForPasscode(passcode));
    }

    /**
     * Decrypts the data using the passcode as the decryption key.
     *
     * @param data Data to be decrypted.
     * @param passcode Decryption key.
     * @return Decrypted data.
     */
    public static String decryptWithPasscode(String data, String passcode) {
        return Encryptor.decrypt(data, SalesforceSDKManager.INSTANCE.getEncryptionKeyForPasscode(passcode));
    }

    /**
     * Simple AsyncTask to handle revocation of refresh token upon logout.
     *
     * @author bhariharan
     */
    private class RevokeTokenTask extends AsyncTask<Void, Void, Void> {

    	private String refreshToken;
    	private String clientId;
    	private String loginServer;

    	public RevokeTokenTask(String refreshToken, String clientId, String loginServer) {
    		this.refreshToken = refreshToken;
    		this.clientId = clientId;
    		this.loginServer = loginServer;
    	}

		@Override
		protected Void doInBackground(Void... nothings) {
	        try {
	        	OAuth2.revokeRefreshToken(HttpAccess.DEFAULT, new URI(loginServer), clientId, refreshToken);
	        } catch (Exception e) {
	        	Log.w("SalesforceSDKManager:revokeToken", e);
	        }
	        return null;
		}
    }

    /**
     * Returns whether the current run is a test run.
     *
     * @return True - if it is a test run, False - otherwise.
     */
    public boolean getIsTestRun() {
    	return INSTANCE.isTestRun;
    }

    /**
     * Specifies if the current run is a test run.
     *
     * @param isTestRun True - if it is a test run, False - otherwise.
     */
    public void setIsTestRun(boolean isTestRun) {
    	INSTANCE.isTestRun = isTestRun;
    }
}<|MERGE_RESOLUTION|>--- conflicted
+++ resolved
@@ -72,11 +72,7 @@
     /**
      * Current version of this SDK.
      */
-<<<<<<< HEAD
     public static final String SDK_VERSION = "2.1.0.unstable";
-=======
-    public static final String SDK_VERSION = "2.0.4";
->>>>>>> f716d595
 
     /**
      * Last phone version.
