--- conflicted
+++ resolved
@@ -71,11 +71,7 @@
     /**
      * Current version of this SDK.
      */
-<<<<<<< HEAD
     public static final String SDK_VERSION = "2.1.0.unstable";
-=======
-    public static final String SDK_VERSION = "2.0.1";
->>>>>>> b5650244
 
     /**
      * Last phone version.
