--- conflicted
+++ resolved
@@ -386,11 +386,7 @@
      * Load remote start page (front-doored)
      */
     public void loadRemoteStartPage() {
-<<<<<<< HEAD
-    	assert bootconfig.isLocal();
-=======
     	assert !bootconfig.isLocal();
->>>>>>> de1e34e1
     	String startPage = bootconfig.getStartPage();
     	Log.i("SalesforceDroidGapActivity.loadRemoteStartPage", "loading: " + startPage);
 		String url = client.getClientInfo().instanceUrl.toString() + "/secur/frontdoor.jsp?";
@@ -413,15 +409,6 @@
 	}
     
     /**
-<<<<<<< HEAD
-     * Load error page
-     */
-    public String loadErrorPage() {
-    	Log.i("SalesforceDroidGapActivity.getErrorPageUrl", "getErrorPageUrl called");
-    	String errorPage = bootconfig.getErrorPage();
-    	Log.i("SalesforceDroidGapActivity.getErrorPageUrl", "local error page: " + errorPage);
-    	return "file:///android_asset/www/" + errorPage;
-=======
      * Load error page 
      */
     public void loadErrorPage() {
@@ -429,7 +416,6 @@
     	String errorPage = bootconfig.getErrorPage();
     	Log.i("SalesforceDroidGapActivity.getErrorPageUrl", "local error page: " + errorPage);
 		loadUrl("file:///android_asset/www/" + errorPage);
->>>>>>> de1e34e1
     }
     
    /**
