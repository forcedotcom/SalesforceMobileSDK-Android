--- conflicted
+++ resolved
@@ -27,10 +27,7 @@
 package com.salesforce.androidsdk.ui;
 
 import android.os.Bundle;
-<<<<<<< HEAD
 import android.os.Handler;
-=======
->>>>>>> 7904e700
 import android.util.Log;
 import android.webkit.CookieSyncManager;
 import android.webkit.WebSettings;
@@ -45,19 +42,17 @@
  */
 public class SalesforceDroidGapActivity extends DroidGap {
 	
-<<<<<<< HEAD
+	/**
+	 * The URL to the bootstrap page for hybrid apps.
+	 */
+	public static final String BOOTSTRAP_START_PAGE = "file:///android_asset/www/bootstrap.html";
+
 	// For periodic auto-refresh - every 10 minutes
     private static final long AUTO_REFRESH_PERIOD_MILLISECONDS = 10*60*1000;
 
     private Handler periodicAutoRefreshHandler;
 	private PeriodicAutoRefresher periodicAutoRefresher;
 	private PasscodeManager passcodeManager;
-=======
-	/**
-	 * The URL to the bootstrap page for hybrid apps.
-	 */
-	public static final String BOOTSTRAP_START_PAGE = "file:///android_asset/www/bootstrap.html";
->>>>>>> 7904e700
 	
 	/** Called when the activity is first created. */
     @Override
@@ -75,15 +70,11 @@
         this.addWhiteListEntry("salesforce.com", true);
         
         // Load bootstrap
-<<<<<<< HEAD
-        super.loadUrl("file:///android_asset/www/bootstrap.html");
+        super.loadUrl(BOOTSTRAP_START_PAGE);
         
         // Periodic auto-refresh - scheduled in onResume
 		periodicAutoRefreshHandler = new Handler();
 		periodicAutoRefresher = new PeriodicAutoRefresher();
-=======
-        super.loadUrl(BOOTSTRAP_START_PAGE);
->>>>>>> 7904e700
     }
     
     @Override
@@ -141,15 +132,6 @@
     	SalesforceGapViewClient result = new SalesforceGapViewClient(this,this);
     	return result;
     }
-<<<<<<< HEAD
-    
-    public String startPageUrlString()
-    {
-    	//TODO is this always static?
-    	String result = "file:///android_asset/www/bootstrap.html";
-    	return result;
-    }
-    
 	/**
 	 * Schedule auto-refresh runnable 
 	 */
@@ -181,6 +163,4 @@
 			}
 		}
 	}
-=======
->>>>>>> 7904e700
 }