/*
 * Copyright (c) 2013, salesforce.com, inc.
 * All rights reserved.
 * Redistribution and use of this software in source and binary forms, with or
 * without modification, are permitted provided that the following conditions
 * are met:
 * - Redistributions of source code must retain the above copyright notice, this
 * list of conditions and the following disclaimer.
 * - Redistributions in binary form must reproduce the above copyright notice,
 * this list of conditions and the following disclaimer in the documentation
 * and/or other materials provided with the distribution.
 * - Neither the name of salesforce.com, inc. nor the names of its contributors
 * may be used to endorse or promote products derived from this software without
 * specific prior written permission of salesforce.com, inc.
 * THIS SOFTWARE IS PROVIDED BY THE COPYRIGHT HOLDERS AND CONTRIBUTORS "AS IS"
 * AND ANY EXPRESS OR IMPLIED WARRANTIES, INCLUDING, BUT NOT LIMITED TO, THE
 * IMPLIED WARRANTIES OF MERCHANTABILITY AND FITNESS FOR A PARTICULAR PURPOSE
 * ARE DISCLAIMED. IN NO EVENT SHALL THE COPYRIGHT OWNER OR CONTRIBUTORS BE
 * LIABLE FOR ANY DIRECT, INDIRECT, INCIDENTAL, SPECIAL, EXEMPLARY, OR
 * CONSEQUENTIAL DAMAGES (INCLUDING, BUT NOT LIMITED TO, PROCUREMENT OF
 * SUBSTITUTE GOODS OR SERVICES; LOSS OF USE, DATA, OR PROFITS; OR BUSINESS
 * INTERRUPTION) HOWEVER CAUSED AND ON ANY THEORY OF LIABILITY, WHETHER IN
 * CONTRACT, STRICT LIABILITY, OR TORT (INCLUDING NEGLIGENCE OR OTHERWISE)
 * ARISING IN ANY WAY OUT OF THE USE OF THIS SOFTWARE, EVEN IF ADVISED OF THE
 * POSSIBILITY OF SUCH DAMAGE.
 */
package com.salesforce.androidsdk.rest;

<<<<<<< HEAD
 
=======
>>>>>>> e6ae9019
/**
 * This is where all the API version info lives. This allows us to change one
 * line here and affect all our api calls.
 */
public class ApiVersionStrings {
    public static final String VERSION_NUMBER = "v29.0";
    public static final String API_PREFIX = "/services/data/";
    public static final String BASE_PATH = API_PREFIX + VERSION_NUMBER;
    public static final String BASE_CHATTER_PATH = BASE_PATH + "/chatter/";
    public static final String BASE_CONNECT_PATH = BASE_PATH + "/connect/";
    public static final String BASE_SOBJECT_PATH = BASE_PATH + "/sobjects/";
}<|MERGE_RESOLUTION|>--- conflicted
+++ resolved
@@ -26,10 +26,6 @@
  */
 package com.salesforce.androidsdk.rest;
 
-<<<<<<< HEAD
- 
-=======
->>>>>>> e6ae9019
 /**
  * This is where all the API version info lives. This allows us to change one
  * line here and affect all our api calls.
