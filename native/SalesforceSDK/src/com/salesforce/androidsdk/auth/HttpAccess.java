/*
 * Copyright (c) 2011, salesforce.com, inc.
 * All rights reserved.
 * Redistribution and use of this software in source and binary forms, with or
 * without modification, are permitted provided that the following conditions
 * are met:
 * - Redistributions of source code must retain the above copyright notice, this
 * list of conditions and the following disclaimer.
 * - Redistributions in binary form must reproduce the above copyright notice,
 * this list of conditions and the following disclaimer in the documentation
 * and/or other materials provided with the distribution.
 * - Neither the name of salesforce.com, inc. nor the names of its contributors
 * may be used to endorse or promote products derived from this software without
 * specific prior written permission of salesforce.com, inc.
 * THIS SOFTWARE IS PROVIDED BY THE COPYRIGHT HOLDERS AND CONTRIBUTORS "AS IS"
 * AND ANY EXPRESS OR IMPLIED WARRANTIES, INCLUDING, BUT NOT LIMITED TO, THE
 * IMPLIED WARRANTIES OF MERCHANTABILITY AND FITNESS FOR A PARTICULAR PURPOSE
 * ARE DISCLAIMED. IN NO EVENT SHALL THE COPYRIGHT OWNER OR CONTRIBUTORS BE
 * LIABLE FOR ANY DIRECT, INDIRECT, INCIDENTAL, SPECIAL, EXEMPLARY, OR
 * CONSEQUENTIAL DAMAGES (INCLUDING, BUT NOT LIMITED TO, PROCUREMENT OF
 * SUBSTITUTE GOODS OR SERVICES; LOSS OF USE, DATA, OR PROFITS; OR BUSINESS
 * INTERRUPTION) HOWEVER CAUSED AND ON ANY THEORY OF LIABILITY, WHETHER IN
 * CONTRACT, STRICT LIABILITY, OR TORT (INCLUDING NEGLIGENCE OR OTHERWISE)
 * ARISING IN ANY WAY OUT OF THE USE OF THIS SOFTWARE, EVEN IF ADVISED OF THE
 * POSSIBILITY OF SUCH DAMAGE.
 */
package com.salesforce.androidsdk.auth;

import java.io.IOException;
import java.io.InputStream;
import java.net.URI;
import java.util.Map;

import org.apache.http.HttpEntity;
import org.apache.http.HttpResponse;
import org.apache.http.client.ClientProtocolException;
import org.apache.http.client.methods.HttpDelete;
import org.apache.http.client.methods.HttpEntityEnclosingRequestBase;
import org.apache.http.client.methods.HttpGet;
import org.apache.http.client.methods.HttpHead;
import org.apache.http.client.methods.HttpPost;
import org.apache.http.client.methods.HttpPut;
import org.apache.http.client.methods.HttpRequestBase;
import org.apache.http.entity.HttpEntityWrapper;

import android.app.Application;
import android.content.BroadcastReceiver;
import android.content.Context;
import android.content.Intent;
import android.content.IntentFilter;
import android.net.ConnectivityManager;
import android.net.NetworkInfo;
import android.net.http.AndroidHttpClient;
import android.util.Log;

/**
 * Generic HTTP Access layer - used internally by {@link com.salesforce.androidsdk.rest.RestClient}
 * and {@link OAuth2}.
 *
 * Basically a wrapper around an
 * {@link <a href="http://developer.android.com/reference/android/net/http/AndroidHttpClient.html">AndroidHttpClient</a>}.
 * It watches network changes (e.g. wifi to 3g) and resets the AndroidHttpClient when needed.
 */
public class HttpAccess extends BroadcastReceiver {

    // Reference to app
    private Application app;

    // Http client
    private AndroidHttpClient http;

    // Fields to keep track of network
    private boolean    hasNetwork      = true;
    private int        currentNetworkSubType = -1;
    private String     networkFailReason;
    private String	   userAgent;

    // Connection manager
    private final ConnectivityManager conMgr;

    // Singleton instance
    public static HttpAccess DEFAULT;


    /**
     * Initialize HttpAccess.
     * Should be called from application
     */
    public static void init(Application app, String userAgent) {
        assert DEFAULT == null : "HttpAccess.init should be called once per process";
        DEFAULT = new HttpAccess(app, userAgent);
    }

    /**
     * Creates a new HttpAccess object.
     * @param app Reference to the Application.
     * @param userAgent The user agent to be used with requests.
     */
    public HttpAccess(Application app, String userAgent) {
        // Set user agent
        this.userAgent = userAgent;
        Log.d("HttpAccess:constructor", "User-Agent string: " + userAgent);

        // Using android http client
        http = getHttpClient();
        ((AndroidHttpClient) http).enableCurlLogging("HttpAccess", Log.DEBUG);

        // Only null in tests
        if (app == null) {
            conMgr = null;
        }
        else {

            // Keep reference to app
            this.app = app;

            // Registering receiver to handle network changes
            app.registerReceiver(this, new IntentFilter(ConnectivityManager.CONNECTIVITY_ACTION));

            // Getting connectivity manager and current network type
            conMgr = (ConnectivityManager) app.getSystemService(Context.CONNECTIVITY_SERVICE);
            if (conMgr != null) {
                final NetworkInfo netInfo = conMgr.getNetworkInfo(ConnectivityManager.TYPE_MOBILE);
                if (netInfo != null) {
                    currentNetworkSubType = netInfo.getSubtype();
                }
            }
        }
    }

    /**
     * Build the AndroidHttpClient.
     * @return A configured instance of AndroidHttpClient.
     */
    private AndroidHttpClient getHttpClient() {
        return AndroidHttpClient.newInstance(userAgent, app);
    }

    /**
     * Detects network changes and resets the network when needed.
     *
     * Note: The intent info is only for this particular change, meaning it will get sent when the phone detects changes in the wireless
     * state even though the user is actually using wifi.  In other words, don't use it; look for the current real state using the
     * manager service.
     * @param context The context of the request.
     * @param intent Not used.
     */
    @Override
    public void onReceive(Context context, Intent intent) {
        if (conMgr == null) {
            return;
        }

<<<<<<< HEAD
        // Check if an active network is available.
        final NetworkInfo activeInfo = conMgr.getActiveNetworkInfo();
        if (activeInfo != null && activeInfo.isConnected()) {
            setHasNetwork(true, null);
            return;
=======
        // Try mobile connection
        NetworkInfo mobileInfo = conMgr.getNetworkInfo(ConnectivityManager.TYPE_MOBILE);
        if (mobileInfo == null) {
        	setHasNetwork(false, "No active data connection");
        	return;
        }
        
        // Reset network if type changed 
        if (currentNetworkSubType != mobileInfo.getSubtype()) {
            currentNetworkSubType = mobileInfo.getSubtype();
            resetNetwork();
        }
        
        // On 2.2 this receiver fires when we register for it, so we get the current state, not a transition, so 
        // typically in this case isFailover() is going to be true from the last failover, so we don't reset the  
        // network in that case. We also have the default HttpAccess instance created early on
        // so that this initial receive can be processed before we try and make any calls
        if (mobileInfo.isFailover()) {
            if (!mobileInfo.isConnected()) {
            	setHasNetwork(false, "No active data connection");
            	return;
            }
>>>>>>> 9afa17c0
        }

        // Try WIFI data connection.
        final NetworkInfo wifiInfo = conMgr.getNetworkInfo(ConnectivityManager.TYPE_WIFI);
        if (wifiInfo != null && wifiInfo.isConnected()) {
            setHasNetwork(true, null);
            return;
        }

        // Try mobile connection.
        final NetworkInfo mobileInfo = conMgr.getNetworkInfo(ConnectivityManager.TYPE_MOBILE);

        // Reset network if type changed.
        if (mobileInfo != null) {
            if (currentNetworkSubType != mobileInfo.getSubtype()) {
                currentNetworkSubType = mobileInfo.getSubtype();
                resetNetwork();
            }

            // On 2.2 this receiver fires when we register for it, so we get the current state, not a transition, so
            // typically in this case isFailover() is going to be true from the last failover, so we don't reset the
            // network in that case. We also have the default HttpAccess instance created early on
            // so that this initial receive can be processed before we try and make any calls.
            if (mobileInfo.isFailover()) {
                if (!mobileInfo.isConnected()) {
                    setHasNetwork(false, "No active data connection");
                    return;
                }
            }
            if (mobileInfo.isConnected()) {
                setHasNetwork(true, null);
                return;
            }
            setHasNetwork(false, mobileInfo.getReason() == null ? wifiInfo.getReason() : mobileInfo.getReason());
        }
    }

    /**
     * Shut down existing connections and create a new http client.
     */
    public synchronized void resetNetwork() {
        (new Thread(new Runnable() {
            @Override
            public void run() {
                http.close();
                http = getHttpClient();
            }
        })).start();
    }

    /**
     * @return true if the network is available.
     */
    public synchronized boolean hasNetwork() {
        return hasNetwork;
    }

    /**
     * @param b
     * @param reason
     */
    private synchronized void setHasNetwork(boolean b, String reason){
        hasNetwork = b;
        networkFailReason = reason;
    }

    /**
     * @throws IOException
     */
    private void checkNetwork() throws IOException {
        if (!hasNetwork()) {
            throw new NoNetworkException(networkFailReason == null ? "Network not available" : networkFailReason);
        }
    }


    /**************************************************************************************************
     *
     * HTTP calls methods
     *
     **************************************************************************************************/

    /**
     * Wrapper around an HTTP call and its response.
     */
    public static class Execution {

        public Execution(HttpRequestBase request, HttpResponse response) throws IllegalStateException, IOException {
            this.request = request;
            this.response = response;
        }

        public final HttpRequestBase request;
        public final HttpResponse response;
    }

    /**
     * Executes an HTTP POST.
     * @param headers The headers associated with the post.
     * @param uri The URI to post to.
     * @param requestEntity The entity to post.
     * @return The execution response.
     * @throws ClientProtocolException
     * @throws IOException
     */
    public Execution doPost(Map<String,String> headers, URI uri, HttpEntity requestEntity) throws ClientProtocolException, IOException {
        HttpPost post = new HttpPost(uri);
        post.setEntity(requestEntity);
        return execute(headers, post);
    }

    /**
     * Executes an HTTP PATCH
     * @param headers The headers associated with the post.
     * @param uri The URI to post to.
     * @param requestEntity The entity to post.
     * @return The execution response.
     * @throws ClientProtocolException
     * @throws IOException
     */
    public Execution doPatch(Map<String,String> headers, URI uri, HttpEntity requestEntity) throws ClientProtocolException, IOException {
        HttpPatch patch = new HttpPatch(uri);
        patch.setEntity(requestEntity);
        return execute(headers, patch);
    }

    /**
     * Executes an HTTP PUT
     * @param headers The headers associated with the post.
     * @param uri The URI to post to.
     * @param requestEntity The entity to post.
     * @return The execution response.
     * @throws ClientProtocolException
     * @throws IOException
     */
    public Execution doPut(Map<String,String> headers, URI uri, HttpEntity requestEntity) throws ClientProtocolException, IOException {
        HttpPut put = new HttpPut(uri);
        put.setEntity(requestEntity);
        return execute(headers, put);
    }

    /**
     * Executes an HTTP GET
     * @param headers The headers associated with the get.
     * @param uri The URI to get.
     * @return The execution response.
     * @throws IOException
     */
    public Execution doGet(Map<String,String> headers, URI uri) throws IOException {
        HttpGet get = new HttpGet(uri);
        return execute(headers, get);
    }

    /**
     * Executes an HTTP HEAD
     * @param headers The headers associated with the get.
     * @param uri The URI to get.
     * @return The execution response.
     * @throws IOException
     */
    public Execution doHead(Map<String,String> headers, URI uri) throws IOException {
        HttpHead head = new HttpHead(uri);
        return execute(headers, head);
    }

    /**
     * Executes an HTTP DELETE
     * @param headers The headers associated with the delete.
     * @param uri The URI to delete from.
     * @return The execution response.
     * @throws IOException
     */
    public Execution doDelete(Map<String, String> headers, URI uri) throws IOException {
        HttpDelete del = new HttpDelete(uri);
        return execute(headers, del);
    }

    /**
     * Updates request with the headers, and then executes it and returns the results.
     * @param headers The headers associated with the request.
     * @param req The request.
     * @return The execution response.
     * @throws ClientProtocolException
     * @throws IOException
     */
    protected Execution execute(Map<String,String> headers, HttpRequestBase req) throws ClientProtocolException, IOException {
        checkNetwork();
        try {
            addHeaders(req, headers);
            AndroidHttpClient.modifyRequestToAcceptGzipResponse(req);
            return execute(req);
        } catch (IOException t) {
            if (req.getMethod().equalsIgnoreCase("GET")) {
                return execute(req);
            }
            throw t;
        }
    }

    /**
     * Executes a fully formed request, and returns the results.
     * @param req The request.
     * @return The execution resonse.
     * @throws ClientProtocolException
     * @throws IOException
     */
    protected Execution execute(HttpRequestBase req) throws ClientProtocolException, IOException {
        HttpResponse res = http.execute(req);
        HttpEntity entity = res.getEntity();
        if (entity != null) {
            // Wrapping response entity to handle gzip decompression transparently
            // Note: AndroidHttpClient doesn't let you add response interceptors to the underlying DefaultHttpClient
            res.setEntity(new GzipDecompressingEntity(res.getEntity()));
        }
        return new Execution(req, res);
    }

    /**
     * @param req
     * @param headers
     */
    private void addHeaders(HttpRequestBase req, Map<String, String> headers) {
        if (headers == null) return;
        for (Map.Entry<String, String> h : headers.entrySet()) {
            req.addHeader(h.getKey(), h.getValue());
        }
    }

    /**
     * Subclass of HttpRequestBase, used to do an HTTP PATCH.
     */
    static class HttpPatch extends HttpEntityEnclosingRequestBase {

        public final static String METHOD_NAME = "PATCH";

        public HttpPatch() {
            super();
        }

        public HttpPatch(final URI uri) {
            super();
            setURI(uri);
        }

        /**
         * @throws IllegalArgumentException if the uri is invalid.
         */
        public HttpPatch(final String uri) {
            super();
            setURI(URI.create(uri));
        }

        @Override
        public String getMethod() {
            return METHOD_NAME;
        }

    }

    /**
     * Entity wrapper for compressed (gzip-ped) or non-compressed entities
     */
    public static class GzipDecompressingEntity extends HttpEntityWrapper {
        public GzipDecompressingEntity(final HttpEntity entity) {
            super(entity);
        }

        @Override
        public InputStream getContent() throws IOException,
                IllegalStateException {
            return AndroidHttpClient.getUngzippedContent(wrappedEntity);
        }

        @Override
        public long getContentLength() {
            // length of ungzipped content is not known
            return -1;
        }
    }

    /**
     * Thrown when offline during an attempted http call
     */
    public static class NoNetworkException extends IOException {
        private static final long serialVersionUID = 1L;

        public NoNetworkException(String msg) {
            super(msg);
        }

    }
}<|MERGE_RESOLUTION|>--- conflicted
+++ resolved
@@ -151,36 +151,11 @@
             return;
         }
 
-<<<<<<< HEAD
         // Check if an active network is available.
         final NetworkInfo activeInfo = conMgr.getActiveNetworkInfo();
         if (activeInfo != null && activeInfo.isConnected()) {
             setHasNetwork(true, null);
             return;
-=======
-        // Try mobile connection
-        NetworkInfo mobileInfo = conMgr.getNetworkInfo(ConnectivityManager.TYPE_MOBILE);
-        if (mobileInfo == null) {
-        	setHasNetwork(false, "No active data connection");
-        	return;
-        }
-        
-        // Reset network if type changed 
-        if (currentNetworkSubType != mobileInfo.getSubtype()) {
-            currentNetworkSubType = mobileInfo.getSubtype();
-            resetNetwork();
-        }
-        
-        // On 2.2 this receiver fires when we register for it, so we get the current state, not a transition, so 
-        // typically in this case isFailover() is going to be true from the last failover, so we don't reset the  
-        // network in that case. We also have the default HttpAccess instance created early on
-        // so that this initial receive can be processed before we try and make any calls
-        if (mobileInfo.isFailover()) {
-            if (!mobileInfo.isConnected()) {
-            	setHasNetwork(false, "No active data connection");
-            	return;
-            }
->>>>>>> 9afa17c0
         }
 
         // Try WIFI data connection.
@@ -192,6 +167,10 @@
 
         // Try mobile connection.
         final NetworkInfo mobileInfo = conMgr.getNetworkInfo(ConnectivityManager.TYPE_MOBILE);
+	if (mobileInfo == null) {
+            setHasNetwork(false, "No active data connection");
+            return;
+        }
 
         // Reset network if type changed.
         if (mobileInfo != null) {
