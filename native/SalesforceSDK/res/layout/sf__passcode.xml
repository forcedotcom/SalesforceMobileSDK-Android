--- conflicted
+++ resolved
@@ -35,13 +35,8 @@
             android:layout_width="wrap_content"
             android:layout_height="wrap_content" 
             android:layout_gravity="center_horizontal"
-<<<<<<< HEAD
             android:layout_marginTop="10dp"
-            android:textColor="#000"
-=======
-            android:layout_marginTop="21dp"
             android:textColor="@color/sf__forgot_passcode_text"
->>>>>>> 040430d6
             android:gravity="center"
             android:clickable="true" />
 
@@ -49,13 +44,8 @@
 	        android:layout_width="wrap_content"
 	    	android:layout_height="wrap_content" 
 	    	android:layout_gravity="center_horizontal"
-<<<<<<< HEAD
 	    	android:layout_marginTop="10dp"
-	    	android:textColor="#F00"
-=======
-	    	android:layout_marginTop="21dp"
 	    	android:textColor="@color/sf__passcode_error_text"
->>>>>>> 040430d6
 	    	android:gravity="center" />
 
         <TextView android:id="@+id/sf__passcode_instructions"
