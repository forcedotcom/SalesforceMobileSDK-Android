--- conflicted
+++ resolved
@@ -6,18 +6,11 @@
     android:background="@color/sf__passcode_layout_bg">
 
     <LinearLayout android:orientation="vertical"
-<<<<<<< HEAD
-        android:padding="10dp"
-        android:layout_marginTop="100dp"
-        android:layout_centerHorizontal="true"
-        android:layout_centerVertical="true"
-        android:layout_width="300dp"
-=======
         android:padding="@dimen/sf__passcode_layout_padding"
         android:layout_marginTop="@dimen/sf__passcode_layout_margin_top"
         android:layout_centerHorizontal="true"
+        android:layout_centerVertical="true"
         android:layout_width="@dimen/sf__passcode_layout_width"
->>>>>>> 26907740
         android:layout_height="wrap_content"
         android:background="@color/sf__passcode_bg">
 
@@ -25,13 +18,8 @@
             android:layout_width="fill_parent"
 	    	android:layout_height="wrap_content"
 	    	android:gravity="center"
-<<<<<<< HEAD
-	    	android:layout_marginTop="10dp"
-	    	android:layout_marginBottom="10dp" />
-=======
 	    	android:layout_marginTop="@dimen/sf__passcode_title_margin_top"
 	    	android:layout_marginBottom="@dimen/sf__passcode_title_margin_bottom" />
->>>>>>> 26907740
 
         <EditText android:id="@+id/sf__passcode_text"
 	        android:layout_width="wrap_content"
@@ -47,11 +35,7 @@
             android:layout_width="wrap_content"
             android:layout_height="wrap_content" 
             android:layout_gravity="center_horizontal"
-<<<<<<< HEAD
-            android:layout_marginTop="10dp"
-=======
             android:layout_marginTop="@dimen/sf__passcode_forgot_margin_top"
->>>>>>> 26907740
             android:textColor="@color/sf__forgot_passcode_text"
             android:gravity="center"
             android:clickable="true" />
@@ -60,11 +44,7 @@
 	        android:layout_width="wrap_content"
 	    	android:layout_height="wrap_content" 
 	    	android:layout_gravity="center_horizontal"
-<<<<<<< HEAD
-	    	android:layout_marginTop="10dp"
-=======
 	    	android:layout_marginTop="@dimen/sf__passcode_error_margin_top"
->>>>>>> 26907740
 	    	android:textColor="@color/sf__passcode_error_text"
 	    	android:gravity="center" />
 
